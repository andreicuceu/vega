--- conflicted
+++ resolved
@@ -1,1664 +1,841 @@
-<<<<<<< HEAD
-"""Main module."""
-import os.path
-import numpy as np
-import scipy.stats
-from astropy.io import fits
-import configparser
-import copy
-
-from . import correlation_item, data, utils
-from vega.scale_parameters import ScaleParameters
-from vega.model import Model
-from vega.minimizer import Minimizer
-from vega.analysis import Analysis
-from vega.output import Output
-from vega.parameters.param_utils import get_default_values
-from vega.plots.plot import VegaPlots
-
-
-class VegaInterface:
-    """Main Vega class.
-
-    Parse the main config and initialize a correlation item for each component.
-
-    If there is data, initialize data and model objects for each component.
-
-    Handle the parameter config and call the analysis class.
-    """
-    _blind = None
-    _use_global_cov = False
-    global_cov = None
-
-    def __init__(self, main_path):
-        """
-
-        Parameters
-        ----------
-        main_path : string
-            Path to main.ini config file
-        """
-        # Read the main config file
-        self.main_config = configparser.ConfigParser()
-        self.main_config.optionxform = lambda option: option
-        self.main_config.read(utils.find_file(main_path))
-
-        # Read the fiducial pk file
-        self.fiducial = self._read_fiducial(self.main_config['fiducial'])
-
-        # Read the effective redshift and the data config paths
-        self.fiducial['z_eff'] = self.main_config['data sets'].getfloat('zeff')
-        write_cf = self.main_config['output'].getboolean('write_cf', False)
-        write_pk = self.main_config['output'].getboolean('write_pk', False)
-        self.fiducial['save-components'] = write_cf or write_pk
-        ini_files = self.main_config['data sets'].get('ini files').split()
-        global_cov_file = self.main_config['data sets'].get('global-cov-file', None)
-
-        self.model_pk = self.main_config['control'].getboolean('model_pk', False)
-        self.low_mem_mode = self.main_config['control'].getboolean('low_mem_mode', False)
-        self.low_mem_mode &= global_cov_file is not None
-
-        # Initialize the individual components
-        self.corr_items = {}
-        for path in ini_files:
-            config = configparser.ConfigParser()
-            config.optionxform = lambda option: option
-            config.read(utils.find_file(os.path.expandvars(path)))
-
-            name = config['data'].get('name')
-            self.corr_items[name] = correlation_item.CorrelationItem(config, self.model_pk)
-            self.corr_items[name].low_mem_mode = self.low_mem_mode
-
-        # Read parameters
-        self.params = self._read_parameters(self.corr_items, self.main_config['parameters'])
-        self.sample_params = self._read_sample(self.main_config['sample'])
-
-        # Set growth rate
-        use_template_growth_rate = self.main_config['control'].getboolean(
-            'use_template_growth_rate', True)
-        if use_template_growth_rate and 'growth_rate' in self.fiducial:
-            assert 'growth_rate' not in self.sample_params['limits']
-            self.params['growth_rate'] = self.fiducial['growth_rate']
-        elif 'growth_rate' not in self.fiducial:
-            print('WARNING: No growth rate specified in the template file. Using input value.')
-            if 'growth_rate' in self.params:
-                self.fiducial['growth_rate'] = self.params['growth_rate']
-
-        if 'par_sigma_smooth' in self.params:
-            self.fiducial['par_sigma_smooth'] = self.params['par_sigma_smooth']
-        if 'per_sigma_smooth' in self.params:
-            self.fiducial['per_sigma_smooth'] = self.params['per_sigma_smooth']
-
-        # Check if all correlations have data files
-        self.data = {}
-        self._has_data = True
-        for name, corr_item in self.corr_items.items():
-            if not corr_item.has_data:
-                self._has_data = False
-
-        # Initialize the data
-        for name, corr_item in self.corr_items.items():
-            if self._has_data:
-                self.data[name] = data.Data(corr_item)
-            else:
-                self.data[name] = None
-
-        # Check blinding
-        self._blind = False
-        self._rnsps = None
-        if self._has_data:
-            self._init_blinding()
-
-        # Initialize scale parameters
-        self.scale_params = ScaleParameters(self.main_config['cosmo-fit type'])
-
-        # initialize the models
-        self.models = {}
-        if self._has_data:
-            for name, corr_item in self.corr_items.items():
-                self.models[name] = Model(
-                    corr_item, self.fiducial, self.scale_params, self.data[name])
-
-        # Read the monte carlo parameters
-        self.mc_config = None
-        if 'monte carlo' in self.main_config:
-            self.mc_config = {}
-            config = self.main_config['monte carlo']
-
-            self.mc_config['params'] = {}
-            mc_params = self.main_config['mc parameters']
-            for param, value in mc_params.items():
-                self.mc_config['params'][param] = float(value)
-
-            self.mc_config['sample'] = self._read_sample(config)
-
-        # Get priors
-        self.priors = {}
-        if 'priors' in self.main_config:
-            self.priors = self._init_priors(self.main_config['priors'])
-            for param in self.priors.keys():
-                param_is_not_sampled = param not in self.sample_params['limits']
-                if self.mc_config is not None:
-                    param_is_not_sampled &= param not in self.mc_config['sample']['limits']
-                if param_is_not_sampled:
-                    raise ValueError(
-                        f'Prior specified for a parameter that is not sampled: {param}')
-
-        # Read the global covariance
-        cov_scale = self.main_config['control'].getfloat('cov_scale', None)
-        if global_cov_file is not None:
-            self.read_global_cov(global_cov_file, cov_scale)
-            self._use_global_cov = True
-
-        # Initialize the minimizer and the analysis objects
-        if not self.sample_params['limits']:
-            self.minimizer = None
-        else:
-            self.minimizer = Minimizer(self.chi2, self.sample_params)
-        self.analysis = Analysis(
-            self.chi2, self.sample_params, self.main_config,
-            self.corr_items, self.data, self.mc_config, self.global_cov
-        )
-
-        # Check for sampler
-        self.run_sampler = False
-        if 'control' in self.main_config:
-            self.run_sampler = self.main_config['control'].getboolean('run_sampler', False)
-            self.sampler = self.main_config['control'].get('sampler', None)
-            if self.run_sampler:
-                if self.sampler not in ['Polychord', 'PocoMC']:
-                    raise ValueError('Sampler not recognized. Please use Polychord or PocoMC.')
-                if self.sampler not in self.main_config:
-                    raise RuntimeError('run_sampler called, but no sampler config found')
-
-        # Initialize the output object
-        self.output = Output(self.main_config['output'], self.data, self.corr_items, self.analysis)
-
-        # Initialize vega plots
-        self.monte_carlo = False
-        self.plots = None
-        if self._has_data:
-            self.plots = VegaPlots(vega_data=self.data)
-
-    def compute_model(self, params=None, run_init=True, direct_pk=None):
-        """Compute correlation function model using input parameters.
-
-        Parameters
-        ----------
-        params : dict, optional
-            Computation parameters, by default None
-        run_init: boolean, optional
-            Whether to run model.init() before computing the model, by default True
-        direct_pk: 1D array or None, optional
-            If not None, the full Pk (e.g. from CLASS/CAMB) to be used directly, by default None
-
-        Returns
-        -------
-        dict
-            Dictionary of cf models for each component
-        """
-        # Overwrite computation parameters
-        local_params = copy.deepcopy(self.params)
-        if params is not None:
-            for par, val in params.items():
-                local_params[par] = val
-
-        assert self._blind is not None
-        if self._rnsps is not None:
-            assert self._blind
-            local_params = utils.apply_blinding(local_params, self._rnsps)
-
-        # Go through each component and compute the model cf
-        model_cf = {}
-        if run_init:
-            self.models = {}
-        for name, corr_item in self.corr_items.items():
-            if run_init:
-                self.models[name] = Model(corr_item, self.fiducial, self.scale_params,
-                                          self.data[name])
-
-            if direct_pk is None:
-                model_cf[name] = self.models[name].compute(local_params, self.fiducial['pk_full'],
-                                                           self.fiducial['pk_smooth'])
-            else:
-                model_cf[name] = self.models[name].compute_direct(local_params, direct_pk)
-
-        return model_cf
-
-    def chi2(self, params=None, direct_pk=None):
-        """Compute full chi2 for all components.
-
-        Parameters
-        ----------
-        params : dict, optional
-            Computation parameters, by default None
-        direct_pk: 1D array or None, optional
-            If not None, the full Pk (e.g. from CLASS/CAMB) to be used directly, by default None
-
-        Returns
-        -------
-        float
-            chi^2
-        """
-        assert self._has_data
-
-        # Overwrite computation parameters
-        local_params = copy.deepcopy(self.params)
-        if params is not None:
-            for par, val in params.items():
-                local_params[par] = val
-
-        assert self._blind is not None
-        if self._rnsps is not None:
-            assert self._blind
-            local_params = utils.apply_blinding(local_params, self._rnsps)
-
-            # Enforce blinding
-            for par, val in local_params.items():
-                if par in utils.BLIND_FIXED_PARS:
-                    local_params[par] = 1.
-
-        # Compute chisq
-        chi2 = 0
-        full_model = []
-        full_masked_data = []
-        for name in self.corr_items:
-            try:
-                if direct_pk is None:
-                    model_cf = self.models[name].compute(
-                        local_params, self.fiducial['pk_full'], self.fiducial['pk_smooth'])
-                else:
-                    model_cf = self.models[name].compute_direct(local_params, direct_pk)
-            except utils.VegaBoundsError:
-                self.models[name].PktoXi.cache_pars = None
-                return 1e100
-            if self._use_global_cov:
-                full_model.append(model_cf)
-
-            if self.monte_carlo:
-                if not self._use_global_cov:
-                    diff = self.data[name].masked_mc_mock - model_cf[self.data[name].model_mask]
-                    chi2 += diff.T.dot(self.data[name].scaled_inv_masked_cov.dot(diff))
-            else:
-                if self._use_global_cov:
-                    full_masked_data.append(self.data[name].masked_data_vec)
-                else:
-                    diff = self.data[name].masked_data_vec - model_cf[self.data[name].model_mask]
-                    chi2 += diff.T.dot(self.data[name].inv_masked_cov.dot(diff))
-
-        if self._use_global_cov:
-            full_model = np.concatenate(full_model)
-            if self.monte_carlo:
-                full_masked_data = self.analysis.current_mc_mock
-            else:
-                full_masked_data = np.concatenate(full_masked_data)
-            diff = full_masked_data - full_model[self.full_model_mask]
-            chi2 = diff.T.dot(self.masked_global_invcov.dot(diff))
-
-        # Add priors
-        for param, prior in self.priors.items():
-            if param not in local_params:
-                err_msg = ("You have specified a prior for a parameter not in "
-                           f"the model. Offending parameter: {param}")
-                assert param in local_params, err_msg
-            chi2 += self._gaussian_chi2_prior(local_params[param], prior[0], prior[1])
-        assert isinstance(chi2, float)
-        return chi2
-
-    def log_lik(self, params=None, direct_pk=None):
-        """Compute full log likelihood for all components.
-
-        Parameters
-        ----------
-        params : dict, optional
-            Computation parameters, by default None
-        direct_pk: 1D array or None, optional
-            If not None, the full Pk (e.g. from CLASS/CAMB) to be used directly, by default None
-
-        Returns
-        -------
-        float
-            log Likelihood
-        """
-        assert self._has_data
-
-        # Get the full chi2
-        chi2 = self.chi2(params, direct_pk)
-
-        # Compute the normalization for each component
-        log_norm = 0
-        for name in self.corr_items:
-            log_norm -= 0.5 * self.data[name].data_size * np.log(2 * np.pi)
-
-            if not self._use_global_cov:
-                if self.monte_carlo:
-                    log_norm -= 0.5 * self.data[name].scaled_log_cov_det
-                else:
-                    log_norm -= 0.5 * self.data[name].log_cov_det
-
-        if self._use_global_cov:
-            log_norm -= 0.5 * self.masked_global_log_cov_det
-
-        # Compute log lik
-        log_lik = log_norm - 0.5 * chi2
-
-        # Add priors normalization
-        for param, prior in self.priors.items():
-            log_lik += self._gaussian_lik_prior(prior[1])
-
-        return log_lik
-
-    def monte_carlo_sim(self, params=None, scale=None, seed=int(0), forecast=False):
-        """Compute Monte Carlo simulations for each Correlation item.
-
-        Parameters
-        ----------
-        params : dict, optional
-            Computation parameters, by default None
-        scale : float/dict, optional
-            Scaling for the covariance, by default 1.
-        seed : int, optional
-            Seed for the random number generator, by default 0
-        forecast : boolean, optional
-            Forecast option. If true, we don't add noise to the mock,
-            by default False
-
-        Returns
-        -------
-        dict
-            Dictionary with MC mocks for each item
-        """
-        assert self._has_data
-
-        # Overwrite computation parameters
-        local_params = copy.deepcopy(self.params)
-        if params is not None:
-            for par, val in params.items():
-                local_params[par] = val
-
-        mocks = {}
-        for name in self.corr_items:
-            # Compute fiducial model
-            fiducial_model = self.models[name].compute(
-                local_params, self.fiducial['pk_full'],
-                self.fiducial['pk_smooth'])
-
-            # Get scale
-            if scale is None:
-                item_scale = self.corr_items[name].cov_rescale
-            elif type(scale) is float or type(scale) is int:
-                item_scale = scale
-            elif name in scale:
-                item_scale = scale[name]
-            else:
-                item_scale = 1.
-
-            # Create the mock
-            mocks[name] = self.data[name].create_monte_carlo(
-                fiducial_model, item_scale, seed, forecast)
-
-        self.monte_carlo = True
-        return mocks
-
-    def minimize(self):
-        """Minimize the chi2 over the sampled parameters.
-        """
-        if self.minimizer is None:
-            print("No sampled parameters. Skipping minimization.")
-            return
-
-        # if not self.fiducial['save-components']:
-            # self.set_fast_metals()
-
-        self.minimizer.minimize()
-
-        self.bestfit_model = self.compute_model(self.minimizer.values, run_init=False)
-        self.total_data_size = 0
-        self.bestfit_corr_stats = {}
-
-        num_pars = len(self.sample_params['limits'])
-        print('\n----------------------------------------------------')
-        for name in self.corr_items:
-            data_size = self.data[name].data_size
-            self.total_data_size += data_size
-
-            if self.monte_carlo:
-                diff = self.data[name].masked_mc_mock \
-                    - self.bestfit_model[name][self.data[name].model_mask]
-                chisq = diff.T.dot(self.data[name].scaled_inv_masked_cov.dot(diff))
-            else:
-                diff = self.data[name].masked_data_vec \
-                    - self.bestfit_model[name][self.data[name].model_mask]
-                chisq = diff.T.dot(self.data[name].inv_masked_cov.dot(diff))
-
-            reduced_chisq = chisq / (data_size - num_pars)
-            p_value = 1 - scipy.stats.chi2.cdf(chisq, data_size - num_pars)
-
-            print(f'{name} chi^2/(ndata-nparam): {chisq:.1f}/({data_size}-{num_pars}) '
-                  f'= {reduced_chisq:.3f}, PTE={p_value:.2f}')
-            print('----------------------------------------------------')
-
-            self.bestfit_corr_stats[name] = {'size': data_size, 'chisq': chisq,
-                                             'reduced_chisq': reduced_chisq, 'p_value': p_value}
-
-        self.chisq = self.minimizer.fmin.fval
-        self.reduced_chisq = self.chisq / (self.total_data_size - num_pars)
-        self.p_value = 1 - scipy.stats.chi2.cdf(self.chisq, self.total_data_size - num_pars)
-        print(f'Total chi^2/(ndata-nparam): {self.chisq:.1f}/({self.total_data_size}-{num_pars}) '
-              f'= {self.reduced_chisq:.3f}, PTE={self.p_value:.2f}')
-        print('----------------------------------------------------\n')
-
-        if not self.minimizer.fmin.is_valid:
-            print('Invalid fit!!! Check data, covariance, model and priors.')
-
-    @property
-    def bestfit(self):
-        """Access the bestfit results from iminuit.
-
-        Returns
-        -------
-        Minimizer
-            Returns the Minimizer class which stores the bestfit values
-        """
-        return self.minimizer
-
-    def set_fast_metals(self):
-        """Activate fast metals. This is automatically called when
-        running the minimizer or the sampler.
-        """
-        print('Warning! Activating fast metals for minimizing/sampling.')
-        for name in self.corr_items:
-            if self.models[name].metals is not None:
-                self.models[name].metals.fast_metals = True
-
-    @staticmethod
-    def _read_fiducial(fiducial_config):
-        """Read the fiducial pk file and get the configs.
-
-        Parameters
-        ----------
-        fiducial_config : ConfigParser
-            fiducial section from the main config file
-
-        Returns
-        -------
-        dict
-            dictionary with the fiducial data and config
-        """
-        # First check the path and replace with the right model if necessary
-        path = fiducial_config.get('filename')
-        path = utils.find_file(os.path.expandvars(path))
-        # if not os.path.isfile(path):
-        # path = resource_filename('vega', 'models') + '/{}'.format(path)
-        print('INFO: reading input Pk {}'.format(path))
-
-        fiducial = {}
-
-        # Open the fits file and get what we need
-        hdul = fits.open(path)
-        fiducial['z_fiducial'] = hdul[1].header['ZREF']
-        fiducial['Omega_m'] = hdul[1].header['OM']
-        fiducial['Omega_de'] = hdul[1].header['OL']
-        fiducial['k'] = hdul[1].data['K']
-        fiducial['pk_full'] = hdul[1].data['PK']
-        fiducial['pk_smooth'] = hdul[1].data['PKSB']
-
-        if 'F_ZREF' in hdul[1].header:
-            fiducial['growth_rate'] = hdul[1].header['F_ZREF']
-
-        hdul.close()
-
-        return fiducial
-
-    @staticmethod
-    def _read_parameters(corr_items, parameters_config):
-        """Read computation parameters.
-
-        If a parameter is specified multiple times,
-        the parameters in the main config file have priority.
-
-        Parameters
-        ----------
-        corr_items : dict
-            Dictionary of correlation items
-        parameters_config : ConfigParser
-            parameters section from main config
-
-        Returns
-        -------
-        dict
-            Computation parameters
-        """
-        params = {}
-
-        # First get the parameters from each component config
-        for name, corr_item in corr_items.items():
-            if 'parameters' in corr_item.config:
-                for param, value in corr_item.config.items('parameters'):
-                    params[param] = float(value)
-
-        # Next get the parameters in the main config
-        for param, value in parameters_config.items():
-            params[param] = float(value)
-
-        return params
-
-    def _read_sample(self, sample_config):
-        """Read sample parameters.
-
-        These must be of the form:
-
-        param = min max / for sampler only
-        or
-        param = min max val err / for both sampler and fitter.
-
-        Fitter accepts None for min/max, but the sampler does not.
-
-        Parameters
-        ----------
-        sample_config : ConfigParser
-            sample section from main config
-
-        Returns
-        -------
-        dict
-            Config for the sampled parameters
-        """
-        # Initialize the dictionaries we need
-        sample_params = {}
-        sample_params['limits'] = {}
-        sample_params['values'] = {}
-        sample_params['errors'] = {}
-        sample_params['fix'] = {}
-
-        default_values = get_default_values()
-
-        def check_param(param):
-            if param not in default_values:
-                raise ValueError('Default values not found for: %s. Please add'
-                                 ' them to default_values.txt, or provide the'
-                                 ' full sampling specification.' % param)
-
-        for param, values in sample_config.items():
-            if param not in self.params:
-                print('Warning: You tried sampling the parameter: %s.'
-                      ' As this parameter was not specified under'
-                      ' [parameters], it will be skipped.' % param)
-                continue
-
-            values_list = values.split()
-
-            # Get the prior limits
-            # ! Sampler needs actual values (no None)
-            if len(values_list) > 1:
-                lower_limit = None
-                upper_limit = None
-                if values_list[0] != 'None':
-                    lower_limit = float(values_list[0])
-                if values_list[1] != 'None':
-                    upper_limit = float(values_list[1])
-                sample_params['limits'][param] = (lower_limit, upper_limit)
-            else:
-                if values_list[0] not in ['True', 'true', 't', 'y', 'yes']:
-                    continue
-                check_param(param)
-                sample_params['limits'][param] = default_values[param]['limits']
-
-            # Get the values and errors for the fitter
-            if len(values_list) > 2:
-                sample_params['values'][param] = float(values_list[2])
-            else:
-                check_param(param)
-                sample_params['values'][param] = self.params[param]
-
-            if len(values_list) > 3:
-                assert len(values_list) == 4
-                sample_params['errors'][param] = float(values_list[3])
-            else:
-                check_param(param)
-                sample_params['errors'][param] = default_values[param]['error']
-
-            # Populate the fix values
-            sample_params['fix'][param] = False
-
-        return sample_params
-
-    @staticmethod
-    def _gaussian_chi2_prior(value, mean, sigma):
-        return (value - mean)**2 / sigma**2
-
-    @staticmethod
-    def _gaussian_lik_prior(sigma):
-        return -0.5 * np.log(2 * np.pi) - np.log(sigma)
-
-    @staticmethod
-    def _init_priors(prior_config):
-        """Initialize the priors. Only gaussian priors are currently supported
-
-        Parameters
-        ----------
-        prior_config : ConfigParser
-            priors section from main config
-
-        Returns
-        -------
-        dict
-            Dictionary of priors (mean, sigma) with the keys as parameter names
-        """
-        prior_dict = {}
-        for param, prior in prior_config.items():
-            prior_list = prior.split()
-            if len(prior_list) != 3:
-                raise ValueError('Prior configuration must have the format:'
-                                 ' "<param> = gaussian <mean> <sigma>"')
-            if prior_list[0] not in ['gaussian', 'Gaussian']:
-                raise ValueError('Only gaussian priors are supported.')
-
-            prior_dict[param] = np.array(prior_list[1:]).astype(float)
-
-        return prior_dict
-    
-    def _init_blinding(self):
-        """Initialize blinding at the parameter level.
-        """
-        blinding_strat = None
-        for data_obj in self.data.values():
-            if data_obj.blind:
-                self._blind = True
-
-                if blinding_strat is None:
-                    blinding_strat = data_obj.blinding_strat
-                elif blinding_strat != data_obj.blinding_strat:
-                    raise ValueError('Different blinding strategies found in the data sets.')
-
-        if not self._blind:
-            return
-
-        blind_pars = []
-        for par in self.sample_params['limits'].keys():
-            if par in utils.BLIND_FIXED_PARS:
-                raise ValueError(f'Running on blind data, parameter {par} must be fixed.')
-
-            if par not in utils.VEGA_BLINDED_PARS:
-                continue
-
-            tracers = utils.VEGA_BLINDED_PARS[par]
-            if any([corr.check_if_blind_corr(tracers) for corr in self.corr_items.values()]):
-                blind_pars += [par]
-
-        if len(blind_pars) > 0:
-            self._rnsps = utils.get_blinding(blind_pars, blinding_strat)
-
-        if ('bias_QSO' in self.sample_params['limits']) and (
-                'beta_QSO' in self.sample_params['limits']):
-            raise ValueError('Running on blind data and sampling bias_QSO and beta_QSO.')
-
-    def read_global_cov(self, global_cov_file, scale=None):
-        print(f'INFO: Reading global covariance from {global_cov_file}')
-        with fits.open(utils.find_file(global_cov_file)) as hdul:
-            self.global_cov = hdul[1].data['COV']
-
-        if scale is not None:
-            print('Rescaling covariance by a factor of: ', scale)
-            self.global_cov *= scale
-        self._use_global_cov = True
-
-        self.full_data_mask = []
-        self.full_model_mask = []
-        for name in self.corr_items:
-            self.full_data_mask.append(self.data[name].data_mask)
-            self.full_model_mask.append(self.data[name].model_mask)
-
-        self.full_data_mask = np.concatenate(self.full_data_mask)
-        self.full_model_mask = np.concatenate(self.full_model_mask)
-
-        if self.low_mem_mode:
-            masked_cov = self.global_cov[:, self.full_data_mask]
-            masked_cov = masked_cov[self.full_data_mask, :]
-            del self.global_cov
-
-            self.masked_global_log_cov_det = np.linalg.slogdet(masked_cov)[1]
-            self.masked_global_invcov = np.linalg.inv(masked_cov)
-            del masked_cov
-        else:
-            self.masked_global_invcov = utils.compute_masked_invcov(
-                self.global_cov, self.full_data_mask)
-            self.masked_global_log_cov_det = utils.compute_log_cov_det(
-                self.global_cov, self.full_data_mask)
-
-    def compute_sensitivity(self, nominal=None, frac=0.1, verbose=True):
-        """Compute the model sensitivity to each floating parameter.
-
-        Calculate numerical partial derivatives of the model with respect to each floating
-        pararameter, evaluated at a specified point in parameter space. Calculate Fisher information
-        distributed over bins of (rt,rp).  Results are stored in a dictionary attribute
-        named `sensitivity` with keys `nominal`, `partials`, and `fisher`.
-
-        Parameters
-        ----------
-        nominal : dict or None
-            Dictionary of (value,error) tuples for each floating parameter. Uses the results
-            of the last call to minimize when None, or raises a RuntimeError when minimize
-            has not yet been called.
-        frac : float
-            Estimate partial derivatives of the likelihood using central finite differences
-            at value +/- frac * error for each floating parameter.
-        verbose : bool
-            Print progress of the computation when True.
-        """
-        # Copy the baseline parameters to use.
-        if nominal is None:
-            if self.bestfit.params is None:
-                raise RuntimeError('No nominal parameter values provided or saved by minimize()')
-            nominal = {p.name: ( p.value, p.error ) for p in self.bestfit.params}
-        nfloating = len(nominal)
-        ninfo = (nfloating * (nfloating + 1)) // 2
-        params = copy.deepcopy(self.params)
-        for pname, (pvalue, perror) in nominal.items():
-            params[pname] = pvalue
-        # Initialize the sensitivity results.
-        self.sensitivity = dict(nominal = copy.deepcopy(nominal), partials={ }, fisher={ })
-        for n in self.corr_items:
-            rp = self.corr_items[n].model_coordinates.rp_grid
-            rt = self.corr_items[n].model_coordinates.rt_grid
-            self.sensitivity['partials'][n] = np.zeros((nfloating, 2, 2, len(rp)))
-            self.sensitivity['fisher'][n] = np.zeros((ninfo, 2, len(rp)))
-        # Loop over fit parameters
-        self.fiducial['save-components'] = True
-        bao_amp = self.params['bao_amp']
-        for pindex, (pname, (pvalue, perror)) in enumerate(nominal.items()):
-            if verbose:
-                print(f'Calculating sensitivity for [{pindex}] {pname} at {pvalue:.4f} ± {perror:.4f}')
-            # Compute partial derivatives wrt to p for each multipole
-            delta = frac * perror
-            for sign in (+1, -1):
-                params[pname] = pvalue + sign * delta
-                # Compute the model for all datasets.
-                cfs = self.compute_model(params, run_init=True)
-                # Loop over datasets to update the partial derivative calculations.
-                for n, cf in cfs.items():
-                    model = self.models[n]
-                    # Distorted peak
-                    self.sensitivity['partials'][n][pindex,0,0] += sign * bao_amp * model.xi_distorted['peak']['core']
-                    # Distorted smooth
-                    self.sensitivity['partials'][n][pindex,0,1] += sign * model.xi_distorted['smooth']['core']
-                    # Undistorted peak
-                    self.sensitivity['partials'][n][pindex,1,0] += sign * bao_amp * model.xi['peak']['core']
-                    # Distorted smooth
-                    self.sensitivity['partials'][n][pindex,1,1] += sign * model.xi['smooth']['core']
-            # Normalize the partial derivatives.
-            for n in self.corr_items:
-                self.sensitivity['partials'][n][pindex] /= 2 * delta
-            # Restore the fitted parameter value.
-            params[pname] = pvalue
-
-        # Loop over pairs of fit parameters.
-        if verbose:
-            print('Computing Fisher information for each pair of parameters...')
-        idx = 0
-        for pindex1, (pname1, (pvalue1, perror1)) in enumerate(nominal.items()):
-            for pindex2, (pname2, (pvalue2, perror2)) in enumerate(nominal.items()):
-                if pindex1 > pindex2:
-                    continue
-                # Loop over datasets.
-                for n in self.corr_items:
-                    fisher = self.sensitivity['fisher'][n][idx]
-                    # Lookup the data vector mask for this dataset
-                    mask = self.data[n].data_mask
-                    # Loop over distorted / non-distorted.
-                    for idistort in range(2):
-                        # Combine peak + smooth partials.
-                        partial1 = self.sensitivity['partials'][n][pindex1,idistort].sum(axis=0)
-                        partial2 = self.sensitivity['partials'][n][pindex2,idistort].sum(axis=0)
-                        # Calculate the Fisher info for all unmasked correlation bins.
-                        masked_info = partial1[mask] * self.data[n].inv_masked_cov.dot(partial2[mask])
-                        fisher[idistort, self.data[n].data_mask] = masked_info
-                        # Calculate the predicted inverse covariance for this parameter pair.
-                        #ivar[idistort] = np.sum(fisher[idistort])
-                        #ferror = ivar ** -0.5 if ivar > 0 else np.nan
-                        # Set unused bins to NaN for plotting
-                        fisher[idistort, ~mask] = np.nan
-                idx += 1
-
-=======
-"""Main module."""
-import os.path
-import numpy as np
-import scipy.stats
-from astropy.io import fits
-import configparser
-import copy
-
-from . import correlation_item, data, utils
-from vega.scale_parameters import ScaleParameters
-from vega.model import Model
-from vega.minimizer import Minimizer
-from vega.analysis import Analysis
-from vega.output import Output
-from vega.parameters.param_utils import get_default_values
-from vega.plots.plot import VegaPlots
-from vega.postprocess.fit_results import FitResults
-
-
-class VegaInterface:
-    """Main Vega class.
-
-    Parse the main config and initialize a correlation item for each component.
-
-    If there is data, initialize data and model objects for each component.
-
-    Handle the parameter config and call the analysis class.
-    """
-    _blind = None
-    _use_global_cov = False
-    global_cov = None
-
-    def __init__(self, main_path):
-        """
-
-        Parameters
-        ----------
-        main_path : string
-            Path to main.ini config file
-        """
-        # Read the main config file
-        self.main_config = configparser.ConfigParser()
-        self.main_config.optionxform = lambda option: option
-        self.main_config.read(utils.find_file(main_path))
-
-        # Read the fiducial pk file
-        self.fiducial = self._read_fiducial(self.main_config['fiducial'])
-
-        # Read the effective redshift and the data config paths
-        self.fiducial['z_eff'] = self.main_config['data sets'].getfloat('zeff')
-        write_cf = self.main_config['output'].getboolean('write_cf', False)
-        write_pk = self.main_config['output'].getboolean('write_pk', False)
-        self.fiducial['save-components'] = write_cf or write_pk
-        ini_files = self.main_config['data sets'].get('ini files').split()
-        global_cov_file = self.main_config['data sets'].get('global-cov-file', None)
-
-        self.model_pk = self.main_config['control'].getboolean('model_pk', False)
-        self.low_mem_mode = self.main_config['control'].getboolean('low_mem_mode', False)
-        self.low_mem_mode &= global_cov_file is not None
-
-        # Initialize the individual components
-        self.corr_items = {}
-        for path in ini_files:
-            config = configparser.ConfigParser()
-            config.optionxform = lambda option: option
-            config.read(utils.find_file(os.path.expandvars(path)))
-
-            name = config['data'].get('name')
-            self.corr_items[name] = correlation_item.CorrelationItem(config, self.model_pk)
-            self.corr_items[name].low_mem_mode = self.low_mem_mode
-
-        # Read parameters
-        self.params = self._read_parameters(self.corr_items, self.main_config['parameters'])
-        self.sample_params = self._read_sample(self.main_config['sample'])
-
-        # Set growth rate
-        use_template_growth_rate = self.main_config['control'].getboolean(
-            'use_template_growth_rate', True)
-        if use_template_growth_rate and 'growth_rate' in self.fiducial:
-            assert 'growth_rate' not in self.sample_params['limits']
-            self.params['growth_rate'] = self.fiducial['growth_rate']
-        elif 'growth_rate' not in self.fiducial:
-            print('WARNING: No growth rate specified in the template file. Using input value.')
-            if 'growth_rate' in self.params:
-                self.fiducial['growth_rate'] = self.params['growth_rate']
-
-        if 'par_sigma_smooth' in self.params:
-            self.fiducial['par_sigma_smooth'] = self.params['par_sigma_smooth']
-        if 'per_sigma_smooth' in self.params:
-            self.fiducial['per_sigma_smooth'] = self.params['per_sigma_smooth']
-
-        # Check if all correlations have data files
-        self.data = {}
-        self._has_data = True
-        for name, corr_item in self.corr_items.items():
-            if not corr_item.has_data:
-                self._has_data = False
-
-        # Initialize the data
-        for name, corr_item in self.corr_items.items():
-            if self._has_data:
-                self.data[name] = data.Data(corr_item)
-            else:
-                self.data[name] = None
-
-        # Check blinding
-        self._blind = False
-        self._rnsps = None
-        if self._has_data:
-            self._init_blinding()
-
-        # Initialize scale parameters
-        self.scale_params = ScaleParameters(self.main_config['cosmo-fit type'])
-
-        # initialize the models
-        self.models = {}
-        if self._has_data:
-            for name, corr_item in self.corr_items.items():
-                self.models[name] = Model(
-                    corr_item, self.fiducial, self.scale_params, self.data[name])
-
-        # Read the monte carlo parameters
-        self.mc_config = None
-        if 'monte carlo' in self.main_config:
-            self.mc_config = {}
-            config = self.main_config['monte carlo']
-
-            self.mc_config['params'] = {}
-            mc_params = self.main_config['mc parameters']
-            for param, value in mc_params.items():
-                self.mc_config['params'][param] = float(value)
-
-            self.mc_config['sample'] = self._read_sample(config)
-
-        # Get priors
-        self.priors = {}
-        if 'priors' in self.main_config:
-            self.priors = self._init_priors(self.main_config['priors'])
-            for param in self.priors.keys():
-                param_is_not_sampled = param not in self.sample_params['limits']
-                if self.mc_config is not None:
-                    param_is_not_sampled &= param not in self.mc_config['sample']['limits']
-                if param_is_not_sampled:
-                    raise ValueError(
-                        f'Prior specified for a parameter that is not sampled: {param}')
-
-        # Read the global covariance
-        cov_scale = self.main_config['control'].getfloat('cov_scale', None)
-        if global_cov_file is not None:
-            self.read_global_cov(global_cov_file, cov_scale)
-            self._use_global_cov = True
-
-        # Initialize the minimizer and the analysis objects
-        if not self.sample_params['limits']:
-            self.minimizer = None
-        else:
-            self.minimizer = Minimizer(self.chi2, self.sample_params)
-        self.analysis = Analysis(
-            self.chi2, self.sample_params, self.main_config,
-            self.corr_items, self.data, self.mc_config, self.global_cov
-        )
-
-        # Check for sampler
-        self.run_sampler = False
-        if 'control' in self.main_config:
-            self.run_sampler = self.main_config['control'].getboolean('run_sampler', False)
-            self.sampler = self.main_config['control'].get('sampler', None)
-            if self.run_sampler:
-                if self.sampler not in ['Polychord', 'PocoMC']:
-                    raise ValueError('Sampler not recognized. Please use Polychord or PocoMC.')
-                if self.sampler not in self.main_config:
-                    raise RuntimeError('run_sampler called, but no sampler config found')
-
-        # Initialize the output object
-        self.output = Output(self.main_config['output'], self.data, self.corr_items, self.analysis)
-
-        # Initialize the monte carlo flag
-        self.monte_carlo = False
-
-        # Initialize vega plots
-        self.plots = None
-        if self._has_data:
-            self.plots = VegaPlots(vega_data=self.data)
-
-    def compute_model(self, params=None, run_init=True, direct_pk=None):
-        """Compute correlation function model using input parameters.
-
-        Parameters
-        ----------
-        params : dict, optional
-            Computation parameters, by default None
-        run_init: boolean, optional
-            Whether to run model.init() before computing the model, by default True
-        direct_pk: 1D array or None, optional
-            If not None, the full Pk (e.g. from CLASS/CAMB) to be used directly, by default None
-
-        Returns
-        -------
-        dict
-            Dictionary of cf models for each component
-        """
-        # Get computation parameters
-        local_params = self._get_lcl_prms(params)
-
-        # Go through each component and compute the model cf
-        model_cf = {}
-        if run_init:
-            self.models = {}
-        for name, corr_item in self.corr_items.items():
-            if run_init:
-                self.models[name] = Model(
-                    corr_item, self.fiducial, self.scale_params, self.data[name])
-
-            if direct_pk is None:
-                model_cf[name] = self.models[name].compute(
-                    local_params, self.fiducial['pk_full'], self.fiducial['pk_smooth'])
-            else:
-                model_cf[name] = self.models[name].compute_direct(local_params, direct_pk)
-
-        return model_cf
-
-    def chi2(self, params=None, direct_pk=None):
-        """Compute full chi2 for all components.
-
-        Parameters
-        ----------
-        params : dict, optional
-            Computation parameters, by default None
-        direct_pk: 1D array or None, optional
-            If not None, the full Pk (e.g. from CLASS/CAMB) to be used directly, by default None
-
-        Returns
-        -------
-        float
-            chi^2
-        """
-        assert self._has_data
-
-        # Compute model
-        try:
-            model_cf = self.compute_model(params, run_init=False, direct_pk=direct_pk)
-        except utils.VegaBoundsError:
-            for name in self.corr_items:
-                self.models[name].PktoXi.cache_pars = None
-            return 1e100
-
-        # Compute chisq for the case where we use the global covariance
-        if self._use_global_cov:
-            if self.monte_carlo:
-                full_masked_data = self.analysis.current_mc_mock
-            else:
-                full_masked_data = np.concatenate(
-                    [self.data[name].masked_data_vec for name in self.corr_items])
-
-            full_model = np.concatenate([model_cf[name] for name in self.corr_items])
-            diff = full_masked_data - full_model[self.full_model_mask]
-            chi2 = diff.T.dot(self.masked_global_invcov.dot(diff))
-
-        # Compute chisq for the case where the correlations are independent
-        else:
-            chi2 = 0
-            for name in self.corr_items:
-                model_corr = model_cf[name][self.data[name].model_mask]
-                if self.monte_carlo:
-                    diff = self.data[name].masked_mc_mock - model_corr
-                    chi2 += diff.T.dot(self.data[name].scaled_inv_masked_cov.dot(diff))
-                else:
-                    diff = self.data[name].masked_data_vec - model_corr
-                    chi2 += diff.T.dot(self.data[name].inv_masked_cov.dot(diff))
-
-        # Add priors
-        chi2 += self.compute_prior_chi2(params)
-
-        assert isinstance(chi2, float)
-        return chi2
-
-    def log_lik(self, params=None, direct_pk=None):
-        """Compute full log likelihood for all components.
-
-        Parameters
-        ----------
-        params : dict, optional
-            Computation parameters, by default None
-        direct_pk: 1D array or None, optional
-            If not None, the full Pk (e.g. from CLASS/CAMB) to be used directly, by default None
-
-        Returns
-        -------
-        float
-            log Likelihood
-        """
-        assert self._has_data
-
-        # Get the full chi2
-        chi2 = self.chi2(params, direct_pk)
-
-        # Compute the normalization for each component
-        log_norm = 0
-        for name in self.corr_items:
-            log_norm -= 0.5 * self.data[name].data_size * np.log(2 * np.pi)
-
-            if not self._use_global_cov:
-                if self.monte_carlo:
-                    log_norm -= 0.5 * self.data[name].scaled_log_cov_det
-                else:
-                    log_norm -= 0.5 * self.data[name].log_cov_det
-
-        if self._use_global_cov:
-            log_norm -= 0.5 * self.masked_global_log_cov_det
-
-        # Compute log lik
-        log_lik = log_norm - 0.5 * chi2
-
-        # Add priors normalization
-        for prior in self.priors.values():
-            log_lik += self._gaussian_lik_prior(prior[1])
-
-        return log_lik
-
-    def _get_lcl_prms(self, params=None):
-        local_params = copy.deepcopy(self.params)
-        if params is not None:
-            local_params |= params
-
-        assert self._blind is not None
-        if self._rnsps is not None:
-            assert self._blind
-            local_params = utils.apply_blinding(local_params, self._rnsps)
-
-            # Enforce blinding
-            for par, val in local_params.items():
-                if par in utils.BLIND_FIXED_PARS:
-                    local_params[par] = 1.
-
-        return local_params
-
-    def compute_prior_chi2(self, params=None):
-        local_params = self._get_lcl_prms(params)
-
-        chi2 = 0
-        for param, prior in self.priors.items():
-            if param not in local_params:
-                err_msg = ("You have specified a prior for a parameter not in "
-                           f"the model. Offending parameter: {param}")
-                assert param in local_params, err_msg
-            chi2 += self._gaussian_chi2_prior(local_params[param], prior[0], prior[1])
-
-        return chi2
-
-    def get_fiducial_for_monte_carlo(self, print_func=print):
-        mc_params = self.mc_config['params']
-        mc_start_from_fit = self.main_config['control'].get('mc_start_from_fit', None)
-
-        # Read existing fit and use the bestfit values for the MC template
-        if mc_start_from_fit is not None:
-            print_func(f'Reading input fit {mc_start_from_fit}')
-            existing_fit = FitResults(utils.find_file(mc_start_from_fit))
-            mc_params = existing_fit.params | mc_params
-            print_func(f'Set template parameters to {mc_params}.')
-
-        # Do fit on input data and use the bestfit values for the MC template
-        elif self.sample_params['limits']:
-            print_func('Running initial fit')
-            # run compute_model once to initialize all the caches
-            _ = self.compute_model(run_init=False)
-
-            # Run minimizer
-            self.minimize()
-
-            mc_params = self.bestfit.values | mc_params
-            print_func(f'Set template parameters to {mc_params}.')
-
-        # Get fiducial model
-        use_measured_fiducial = self.main_config['control'].getboolean(
-            'use_measured_fiducial', False)
-        if use_measured_fiducial:
-            fiducial_model = {}
-            for name in self.corr_items.keys():
-                fiducial_path = self.main_config['control'].get(f'mc_fiducial_{name}')
-                with fits.open(utils.find_file(fiducial_path)) as hdul:
-                    fiducial_model[name] = hdul[1].data['DA']
-        else:
-            use_full_pk = self.main_config['control'].getboolean('use_full_pk_for_mc', False)
-            if use_full_pk:
-                fiducial_model = self.compute_model(
-                    mc_params, run_init=False, direct_pk=self.fiducial['pk_full'])
-            else:
-                fiducial_model = self.compute_model(mc_params, run_init=False)
-
-        return fiducial_model
-
-    def initialize_monte_carlo(self, scale=None, print_func=print):
-        # Get the fiducial model
-        fiducial_model = self.get_fiducial_for_monte_carlo(print_func)
-
-        # Reset the minimizer
-        sample_params = self.mc_config['sample']
-        self.minimizer = Minimizer(self.chi2, sample_params)
-
-        # Check if we need to run a forecast and get the seed
-        forecast = self.main_config['control'].getboolean('forecast', False)
-        seed = self.main_config['control'].getint('mc_seed', 0)
-
-        if self._use_global_cov:
-            if scale is None and 'global_cov_rescale' in self.main_config['control']:
-                scale = self.main_config['control'].getfloat('global_cov_rescale')
-
-            mocks = self.analysis.create_global_monte_carlo(
-                fiducial_model, seed=seed, scale=scale, forecast=forecast)
-        else:
-            mocks = self.analysis.create_monte_carlo_sim(
-                fiducial_model, seed=seed, scale=scale, forecast=forecast)
-
-        # Activate monte carlo mode
-        self.monte_carlo = True
-
-        return mocks
-
-    def minimize(self):
-        """Minimize the chi2 over the sampled parameters.
-        """
-        if self.minimizer is None:
-            print("No sampled parameters. Skipping minimization.")
-            return
-
-        # if not self.fiducial['save-components']:
-            # self.set_fast_metals()
-
-        self.minimizer.minimize()
-
-        self.bestfit_model = self.compute_model(self.minimizer.values, run_init=False)
-        self.total_data_size = 0
-        self.bestfit_corr_stats = {}
-
-        num_pars = len(self.sample_params['limits'])
-        print('\n----------------------------------------------------')
-        for name in self.corr_items:
-            data_size = self.data[name].data_size
-            self.total_data_size += data_size
-
-            if self.monte_carlo and self._use_global_cov:
-                # TODO Figure out a better way to handle this
-                chisq = 0
-            elif self.monte_carlo:
-                diff = self.data[name].masked_mc_mock \
-                    - self.bestfit_model[name][self.data[name].model_mask]
-                chisq = diff.T.dot(self.data[name].scaled_inv_masked_cov.dot(diff))
-            else:
-                diff = self.data[name].masked_data_vec \
-                    - self.bestfit_model[name][self.data[name].model_mask]
-                chisq = diff.T.dot(self.data[name].inv_masked_cov.dot(diff))
-
-            reduced_chisq = chisq / (data_size - num_pars)
-            p_value = 1 - scipy.stats.chi2.cdf(chisq, data_size - num_pars)
-
-            print(f'{name} chi^2/(ndata-nparam): {chisq:.1f}/({data_size}-{num_pars}) '
-                  f'= {reduced_chisq:.3f}, PTE={p_value:.2f}')
-            print('----------------------------------------------------')
-
-            self.bestfit_corr_stats[name] = {'size': data_size, 'chisq': chisq,
-                                             'reduced_chisq': reduced_chisq, 'p_value': p_value}
-
-        self.chisq = self.minimizer.fmin.fval
-        self.reduced_chisq = self.chisq / (self.total_data_size - num_pars)
-        self.p_value = 1 - scipy.stats.chi2.cdf(self.chisq, self.total_data_size - num_pars)
-        print(f'Total chi^2/(ndata-nparam): {self.chisq:.1f}/({self.total_data_size}-{num_pars}) '
-              f'= {self.reduced_chisq:.3f}, PTE={self.p_value:.2f}')
-        print('----------------------------------------------------\n')
-
-        if not self.minimizer.fmin.is_valid:
-            print('Invalid fit!!! Check data, covariance, model and priors.')
-
-    @property
-    def bestfit(self):
-        """Access the bestfit results from iminuit.
-
-        Returns
-        -------
-        Minimizer
-            Returns the Minimizer class which stores the bestfit values
-        """
-        return self.minimizer
-
-    def set_fast_metals(self):
-        """Activate fast metals. This is automatically called when
-        running the minimizer or the sampler.
-        """
-        print('Warning! Activating fast metals for minimizing/sampling.')
-        for name in self.corr_items:
-            if self.models[name].metals is not None:
-                self.models[name].metals.fast_metals = True
-
-    @staticmethod
-    def _read_fiducial(fiducial_config):
-        """Read the fiducial pk file and get the configs.
-
-        Parameters
-        ----------
-        fiducial_config : ConfigParser
-            fiducial section from the main config file
-
-        Returns
-        -------
-        dict
-            dictionary with the fiducial data and config
-        """
-        # First check the path and replace with the right model if necessary
-        path = fiducial_config.get('filename')
-        path = utils.find_file(os.path.expandvars(path))
-        # if not os.path.isfile(path):
-        # path = resource_filename('vega', 'models') + '/{}'.format(path)
-        print('INFO: reading input Pk {}'.format(path))
-
-        fiducial = {}
-
-        # Open the fits file and get what we need
-        hdul = fits.open(path)
-        fiducial['z_fiducial'] = hdul[1].header['ZREF']
-        fiducial['Omega_m'] = hdul[1].header['OM']
-        fiducial['Omega_de'] = hdul[1].header['OL']
-        fiducial['k'] = hdul[1].data['K']
-        fiducial['pk_full'] = hdul[1].data['PK']
-        fiducial['pk_smooth'] = hdul[1].data['PKSB']
-
-        if 'F_ZREF' in hdul[1].header:
-            fiducial['growth_rate'] = hdul[1].header['F_ZREF']
-
-        hdul.close()
-
-        return fiducial
-
-    @staticmethod
-    def _read_parameters(corr_items, parameters_config):
-        """Read computation parameters.
-
-        If a parameter is specified multiple times,
-        the parameters in the main config file have priority.
-
-        Parameters
-        ----------
-        corr_items : dict
-            Dictionary of correlation items
-        parameters_config : ConfigParser
-            parameters section from main config
-
-        Returns
-        -------
-        dict
-            Computation parameters
-        """
-        params = {}
-
-        # First get the parameters from each component config
-        for name, corr_item in corr_items.items():
-            if 'parameters' in corr_item.config:
-                for param, value in corr_item.config.items('parameters'):
-                    params[param] = float(value)
-
-        # Next get the parameters in the main config
-        for param, value in parameters_config.items():
-            params[param] = float(value)
-
-        return params
-
-    def _read_sample(self, sample_config):
-        """Read sample parameters.
-
-        These must be of the form:
-
-        param = min max / for sampler only
-        or
-        param = min max val err / for both sampler and fitter.
-
-        Fitter accepts None for min/max, but the sampler does not.
-
-        Parameters
-        ----------
-        sample_config : ConfigParser
-            sample section from main config
-
-        Returns
-        -------
-        dict
-            Config for the sampled parameters
-        """
-        # Initialize the dictionaries we need
-        sample_params = {}
-        sample_params['limits'] = {}
-        sample_params['values'] = {}
-        sample_params['errors'] = {}
-        sample_params['fix'] = {}
-
-        default_values = get_default_values()
-
-        def check_param(param):
-            if param not in default_values:
-                raise ValueError('Default values not found for: %s. Please add'
-                                 ' them to default_values.txt, or provide the'
-                                 ' full sampling specification.' % param)
-
-        for param, values in sample_config.items():
-            if param not in self.params:
-                print('Warning: You tried sampling the parameter: %s.'
-                      ' As this parameter was not specified under'
-                      ' [parameters], it will be skipped.' % param)
-                continue
-
-            values_list = values.split()
-
-            # Get the prior limits
-            # ! Sampler needs actual values (no None)
-            if len(values_list) > 1:
-                lower_limit = None
-                upper_limit = None
-                if values_list[0] != 'None':
-                    lower_limit = float(values_list[0])
-                if values_list[1] != 'None':
-                    upper_limit = float(values_list[1])
-                sample_params['limits'][param] = (lower_limit, upper_limit)
-            else:
-                if values_list[0] not in ['True', 'true', 't', 'y', 'yes']:
-                    continue
-                check_param(param)
-                sample_params['limits'][param] = default_values[param]['limits']
-
-            # Get the values and errors for the fitter
-            if len(values_list) > 2:
-                sample_params['values'][param] = float(values_list[2])
-            else:
-                check_param(param)
-                sample_params['values'][param] = self.params[param]
-
-            if len(values_list) > 3:
-                assert len(values_list) == 4
-                sample_params['errors'][param] = float(values_list[3])
-            else:
-                check_param(param)
-                sample_params['errors'][param] = default_values[param]['error']
-
-            # Populate the fix values
-            sample_params['fix'][param] = False
-
-        return sample_params
-
-    @staticmethod
-    def _gaussian_chi2_prior(value, mean, sigma):
-        return (value - mean)**2 / sigma**2
-
-    @staticmethod
-    def _gaussian_lik_prior(sigma):
-        return -0.5 * np.log(2 * np.pi) - np.log(sigma)
-
-    @staticmethod
-    def _init_priors(prior_config):
-        """Initialize the priors. Only gaussian priors are currently supported
-
-        Parameters
-        ----------
-        prior_config : ConfigParser
-            priors section from main config
-
-        Returns
-        -------
-        dict
-            Dictionary of priors (mean, sigma) with the keys as parameter names
-        """
-        prior_dict = {}
-        for param, prior in prior_config.items():
-            prior_list = prior.split()
-            if len(prior_list) != 3:
-                raise ValueError('Prior configuration must have the format:'
-                                 ' "<param> = gaussian <mean> <sigma>"')
-            if prior_list[0] not in ['gaussian', 'Gaussian']:
-                raise ValueError('Only gaussian priors are supported.')
-
-            prior_dict[param] = np.array(prior_list[1:]).astype(float)
-
-        return prior_dict
-
-    def _init_blinding(self):
-        """Initialize blinding at the parameter level.
-        """
-        blinding_strat = None
-        for data_obj in self.data.values():
-            if data_obj.blind:
-                self._blind = True
-
-                if blinding_strat is None:
-                    blinding_strat = data_obj.blinding_strat
-                elif blinding_strat != data_obj.blinding_strat:
-                    raise ValueError('Different blinding strategies found in the data sets.')
-
-        if not self._blind:
-            return
-
-        blind_pars = []
-        for par in self.sample_params['limits'].keys():
-            if par in utils.BLIND_FIXED_PARS:
-                raise ValueError(f'Running on blind data, parameter {par} must be fixed.')
-
-            if par not in utils.VEGA_BLINDED_PARS:
-                continue
-
-            tracers = utils.VEGA_BLINDED_PARS[par]
-            if any([corr.check_if_blind_corr(tracers) for corr in self.corr_items.values()]):
-                blind_pars += [par]
-
-        if len(blind_pars) > 0:
-            self._rnsps = utils.get_blinding(blind_pars, blinding_strat)
-
-        if ('bias_QSO' in self.sample_params['limits']) and (
-                'beta_QSO' in self.sample_params['limits']):
-            raise ValueError('Running on blind data and sampling bias_QSO and beta_QSO.')
-
-    def read_global_cov(self, global_cov_file, scale=None):
-        print(f'INFO: Reading global covariance from {global_cov_file}')
-        with fits.open(utils.find_file(global_cov_file)) as hdul:
-            self.global_cov = hdul[1].data['COV']
-
-        if scale is not None:
-            print('Rescaling covariance by a factor of: ', scale)
-            self.global_cov *= scale
-        self._use_global_cov = True
-
-        self.full_data_mask = []
-        self.full_model_mask = []
-        for name in self.corr_items:
-            self.full_data_mask.append(self.data[name].data_mask)
-            self.full_model_mask.append(self.data[name].model_mask)
-
-        self.full_data_mask = np.concatenate(self.full_data_mask)
-        self.full_model_mask = np.concatenate(self.full_model_mask)
-
-        if self.low_mem_mode:
-            masked_cov = self.global_cov[:, self.full_data_mask]
-            masked_cov = masked_cov[self.full_data_mask, :]
-            del self.global_cov
-
-            self.masked_global_log_cov_det = np.linalg.slogdet(masked_cov)[1]
-            self.masked_global_invcov = np.linalg.inv(masked_cov)
-            del masked_cov
-        else:
-            self.masked_global_invcov = utils.compute_masked_invcov(
-                self.global_cov, self.full_data_mask)
-            self.masked_global_log_cov_det = utils.compute_log_cov_det(
-                self.global_cov, self.full_data_mask)
-
-    def compute_sensitivity(self, nominal=None, frac=0.1, verbose=True):
-        """Compute the model sensitivity to each floating parameter.
-
-        Calculate numerical partial derivatives of the model with respect to each floating
-        pararameter, evaluated at a specified point in parameter space. Calculate Fisher information
-        distributed over bins of (rt,rp).  Results are stored in a dictionary attribute
-        named `sensitivity` with keys `nominal`, `partials`, and `fisher`.
-
-        Parameters
-        ----------
-        nominal : dict or None
-            Dictionary of (value,error) tuples for each floating parameter. Uses the results
-            of the last call to minimize when None, or raises a RuntimeError when minimize
-            has not yet been called.
-        frac : float
-            Estimate partial derivatives of the likelihood using central finite differences
-            at value +/- frac * error for each floating parameter.
-        verbose : bool
-            Print progress of the computation when True.
-        """
-        # Copy the baseline parameters to use.
-        if nominal is None:
-            if self.bestfit.params is None:
-                raise RuntimeError('No nominal parameter values provided or saved by minimize()')
-            nominal = {p.name: ( p.value, p.error ) for p in self.bestfit.params}
-        nfloating = len(nominal)
-        ninfo = (nfloating * (nfloating + 1)) // 2
-        params = copy.deepcopy(self.params)
-        for pname, (pvalue, perror) in nominal.items():
-            params[pname] = pvalue
-        # Initialize the sensitivity results.
-        self.sensitivity = dict(nominal = copy.deepcopy(nominal), partials={ }, fisher={ })
-        for n in self.corr_items:
-            rp = self.corr_items[n].model_coordinates.rp_grid
-            rt = self.corr_items[n].model_coordinates.rt_grid
-            self.sensitivity['partials'][n] = np.zeros((nfloating, 2, 2, len(rp)))
-            self.sensitivity['fisher'][n] = np.zeros((ninfo, 2, len(rp)))
-        # Loop over fit parameters
-        self.fiducial['save-components'] = True
-        bao_amp = self.params['bao_amp']
-        for pindex, (pname, (pvalue, perror)) in enumerate(nominal.items()):
-            if verbose:
-                print(f'Calculating sensitivity for [{pindex}] {pname} at {pvalue:.4f} ± {perror:.4f}')
-            # Compute partial derivatives wrt to p for each multipole
-            delta = frac * perror
-            for sign in (+1, -1):
-                params[pname] = pvalue + sign * delta
-                # Compute the model for all datasets.
-                cfs = self.compute_model(params, run_init=True)
-                # Loop over datasets to update the partial derivative calculations.
-                for n, cf in cfs.items():
-                    model = self.models[n]
-                    # Distorted peak
-                    self.sensitivity['partials'][n][pindex,0,0] += sign * bao_amp * model.xi_distorted['peak']['core']
-                    # Distorted smooth
-                    self.sensitivity['partials'][n][pindex,0,1] += sign * model.xi_distorted['smooth']['core']
-                    # Undistorted peak
-                    self.sensitivity['partials'][n][pindex,1,0] += sign * bao_amp * model.xi['peak']['core']
-                    # Distorted smooth
-                    self.sensitivity['partials'][n][pindex,1,1] += sign * model.xi['smooth']['core']
-            # Normalize the partial derivatives.
-            for n in self.corr_items:
-                self.sensitivity['partials'][n][pindex] /= 2 * delta
-            # Restore the fitted parameter value.
-            params[pname] = pvalue
-
-        # Loop over pairs of fit parameters.
-        if verbose:
-            print('Computing Fisher information for each pair of parameters...')
-        idx = 0
-        for pindex1, (pname1, (pvalue1, perror1)) in enumerate(nominal.items()):
-            for pindex2, (pname2, (pvalue2, perror2)) in enumerate(nominal.items()):
-                if pindex1 > pindex2:
-                    continue
-                # Loop over datasets.
-                for n in self.corr_items:
-                    fisher = self.sensitivity['fisher'][n][idx]
-                    # Lookup the data vector mask for this dataset
-                    mask = self.data[n].data_mask
-                    # Loop over distorted / non-distorted.
-                    for idistort in range(2):
-                        # Combine peak + smooth partials.
-                        partial1 = self.sensitivity['partials'][n][pindex1,idistort].sum(axis=0)
-                        partial2 = self.sensitivity['partials'][n][pindex2,idistort].sum(axis=0)
-                        # Calculate the Fisher info for all unmasked correlation bins.
-                        masked_info = partial1[mask] * self.data[n].inv_masked_cov.dot(partial2[mask])
-                        fisher[idistort, self.data[n].data_mask] = masked_info
-                        # Calculate the predicted inverse covariance for this parameter pair.
-                        #ivar[idistort] = np.sum(fisher[idistort])
-                        #ferror = ivar ** -0.5 if ivar > 0 else np.nan
-                        # Set unused bins to NaN for plotting
-                        fisher[idistort, ~mask] = np.nan
-                idx += 1
->>>>>>> 421e9ab0
+"""Main module."""
+import os.path
+import numpy as np
+import scipy.stats
+from astropy.io import fits
+import configparser
+import copy
+
+from . import correlation_item, data, utils
+from vega.scale_parameters import ScaleParameters
+from vega.model import Model
+from vega.minimizer import Minimizer
+from vega.analysis import Analysis
+from vega.output import Output
+from vega.parameters.param_utils import get_default_values
+from vega.plots.plot import VegaPlots
+from vega.postprocess.fit_results import FitResults
+
+
+class VegaInterface:
+    """Main Vega class.
+
+    Parse the main config and initialize a correlation item for each component.
+
+    If there is data, initialize data and model objects for each component.
+
+    Handle the parameter config and call the analysis class.
+    """
+    _blind = None
+    _use_global_cov = False
+    global_cov = None
+
+    def __init__(self, main_path):
+        """
+
+        Parameters
+        ----------
+        main_path : string
+            Path to main.ini config file
+        """
+        # Read the main config file
+        self.main_config = configparser.ConfigParser()
+        self.main_config.optionxform = lambda option: option
+        self.main_config.read(utils.find_file(main_path))
+
+        # Read the fiducial pk file
+        self.fiducial = self._read_fiducial(self.main_config['fiducial'])
+
+        # Read the effective redshift and the data config paths
+        self.fiducial['z_eff'] = self.main_config['data sets'].getfloat('zeff')
+        write_cf = self.main_config['output'].getboolean('write_cf', False)
+        write_pk = self.main_config['output'].getboolean('write_pk', False)
+        self.fiducial['save-components'] = write_cf or write_pk
+        ini_files = self.main_config['data sets'].get('ini files').split()
+        global_cov_file = self.main_config['data sets'].get('global-cov-file', None)
+
+        self.model_pk = self.main_config['control'].getboolean('model_pk', False)
+        self.low_mem_mode = self.main_config['control'].getboolean('low_mem_mode', False)
+        self.low_mem_mode &= global_cov_file is not None
+
+        # Initialize the individual components
+        self.corr_items = {}
+        for path in ini_files:
+            config = configparser.ConfigParser()
+            config.optionxform = lambda option: option
+            config.read(utils.find_file(os.path.expandvars(path)))
+
+            name = config['data'].get('name')
+            self.corr_items[name] = correlation_item.CorrelationItem(config, self.model_pk)
+            self.corr_items[name].low_mem_mode = self.low_mem_mode
+
+        # Read parameters
+        self.params = self._read_parameters(self.corr_items, self.main_config['parameters'])
+        self.sample_params = self._read_sample(self.main_config['sample'])
+
+        # Set growth rate
+        use_template_growth_rate = self.main_config['control'].getboolean(
+            'use_template_growth_rate', True)
+        if use_template_growth_rate and 'growth_rate' in self.fiducial:
+            assert 'growth_rate' not in self.sample_params['limits']
+            self.params['growth_rate'] = self.fiducial['growth_rate']
+        elif 'growth_rate' not in self.fiducial:
+            print('WARNING: No growth rate specified in the template file. Using input value.')
+            if 'growth_rate' in self.params:
+                self.fiducial['growth_rate'] = self.params['growth_rate']
+
+        if 'par_sigma_smooth' in self.params:
+            self.fiducial['par_sigma_smooth'] = self.params['par_sigma_smooth']
+        if 'per_sigma_smooth' in self.params:
+            self.fiducial['per_sigma_smooth'] = self.params['per_sigma_smooth']
+
+        # Check if all correlations have data files
+        self.data = {}
+        self._has_data = True
+        for name, corr_item in self.corr_items.items():
+            if not corr_item.has_data:
+                self._has_data = False
+
+        # Initialize the data
+        for name, corr_item in self.corr_items.items():
+            if self._has_data:
+                self.data[name] = data.Data(corr_item)
+            else:
+                self.data[name] = None
+
+        # Check blinding
+        self._blind = False
+        self._rnsps = None
+        if self._has_data:
+            self._init_blinding()
+
+        # Initialize scale parameters
+        self.scale_params = ScaleParameters(self.main_config['cosmo-fit type'])
+
+        # initialize the models
+        self.models = {}
+        if self._has_data:
+            for name, corr_item in self.corr_items.items():
+                self.models[name] = Model(
+                    corr_item, self.fiducial, self.scale_params, self.data[name])
+
+        # Read the monte carlo parameters
+        self.mc_config = None
+        if 'monte carlo' in self.main_config:
+            self.mc_config = {}
+            config = self.main_config['monte carlo']
+
+            self.mc_config['params'] = {}
+            mc_params = self.main_config['mc parameters']
+            for param, value in mc_params.items():
+                self.mc_config['params'][param] = float(value)
+
+            self.mc_config['sample'] = self._read_sample(config)
+
+        # Get priors
+        self.priors = {}
+        if 'priors' in self.main_config:
+            self.priors = self._init_priors(self.main_config['priors'])
+            for param in self.priors.keys():
+                param_is_not_sampled = param not in self.sample_params['limits']
+                if self.mc_config is not None:
+                    param_is_not_sampled &= param not in self.mc_config['sample']['limits']
+                if param_is_not_sampled:
+                    raise ValueError(
+                        f'Prior specified for a parameter that is not sampled: {param}')
+
+        # Read the global covariance
+        cov_scale = self.main_config['control'].getfloat('cov_scale', None)
+        if global_cov_file is not None:
+            self.read_global_cov(global_cov_file, cov_scale)
+            self._use_global_cov = True
+
+        # Initialize the minimizer and the analysis objects
+        if not self.sample_params['limits']:
+            self.minimizer = None
+        else:
+            self.minimizer = Minimizer(self.chi2, self.sample_params)
+        self.analysis = Analysis(
+            self.chi2, self.sample_params, self.main_config,
+            self.corr_items, self.data, self.mc_config, self.global_cov
+        )
+
+        # Check for sampler
+        self.run_sampler = False
+        if 'control' in self.main_config:
+            self.run_sampler = self.main_config['control'].getboolean('run_sampler', False)
+            self.sampler = self.main_config['control'].get('sampler', None)
+            if self.run_sampler:
+                if self.sampler not in ['Polychord', 'PocoMC']:
+                    raise ValueError('Sampler not recognized. Please use Polychord or PocoMC.')
+                if self.sampler not in self.main_config:
+                    raise RuntimeError('run_sampler called, but no sampler config found')
+
+        # Initialize the output object
+        self.output = Output(self.main_config['output'], self.data, self.corr_items, self.analysis)
+
+        # Initialize the monte carlo flag
+        self.monte_carlo = False
+
+        # Initialize vega plots
+        self.plots = None
+        if self._has_data:
+            self.plots = VegaPlots(vega_data=self.data)
+
+    def compute_model(self, params=None, run_init=True, direct_pk=None):
+        """Compute correlation function model using input parameters.
+
+        Parameters
+        ----------
+        params : dict, optional
+            Computation parameters, by default None
+        run_init: boolean, optional
+            Whether to run model.init() before computing the model, by default True
+        direct_pk: 1D array or None, optional
+            If not None, the full Pk (e.g. from CLASS/CAMB) to be used directly, by default None
+
+        Returns
+        -------
+        dict
+            Dictionary of cf models for each component
+        """
+        # Get computation parameters
+        local_params = self._get_lcl_prms(params)
+
+        # Go through each component and compute the model cf
+        model_cf = {}
+        if run_init:
+            self.models = {}
+        for name, corr_item in self.corr_items.items():
+            if run_init:
+                self.models[name] = Model(
+                    corr_item, self.fiducial, self.scale_params, self.data[name])
+
+            if direct_pk is None:
+                model_cf[name] = self.models[name].compute(
+                    local_params, self.fiducial['pk_full'], self.fiducial['pk_smooth'])
+            else:
+                model_cf[name] = self.models[name].compute_direct(local_params, direct_pk)
+
+        return model_cf
+
+    def chi2(self, params=None, direct_pk=None):
+        """Compute full chi2 for all components.
+
+        Parameters
+        ----------
+        params : dict, optional
+            Computation parameters, by default None
+        direct_pk: 1D array or None, optional
+            If not None, the full Pk (e.g. from CLASS/CAMB) to be used directly, by default None
+
+        Returns
+        -------
+        float
+            chi^2
+        """
+        assert self._has_data
+
+        # Compute model
+        try:
+            model_cf = self.compute_model(params, run_init=False, direct_pk=direct_pk)
+        except utils.VegaBoundsError:
+            for name in self.corr_items:
+                self.models[name].PktoXi.cache_pars = None
+            return 1e100
+
+        # Compute chisq for the case where we use the global covariance
+        if self._use_global_cov:
+            if self.monte_carlo:
+                full_masked_data = self.analysis.current_mc_mock
+            else:
+                full_masked_data = np.concatenate(
+                    [self.data[name].masked_data_vec for name in self.corr_items])
+
+            full_model = np.concatenate([model_cf[name] for name in self.corr_items])
+            diff = full_masked_data - full_model[self.full_model_mask]
+            chi2 = diff.T.dot(self.masked_global_invcov.dot(diff))
+
+        # Compute chisq for the case where the correlations are independent
+        else:
+            chi2 = 0
+            for name in self.corr_items:
+                model_corr = model_cf[name][self.data[name].model_mask]
+                if self.monte_carlo:
+                    diff = self.data[name].masked_mc_mock - model_corr
+                    chi2 += diff.T.dot(self.data[name].scaled_inv_masked_cov.dot(diff))
+                else:
+                    diff = self.data[name].masked_data_vec - model_corr
+                    chi2 += diff.T.dot(self.data[name].inv_masked_cov.dot(diff))
+
+        # Add priors
+        chi2 += self.compute_prior_chi2(params)
+
+        assert isinstance(chi2, float)
+        return chi2
+
+    def log_lik(self, params=None, direct_pk=None):
+        """Compute full log likelihood for all components.
+
+        Parameters
+        ----------
+        params : dict, optional
+            Computation parameters, by default None
+        direct_pk: 1D array or None, optional
+            If not None, the full Pk (e.g. from CLASS/CAMB) to be used directly, by default None
+
+        Returns
+        -------
+        float
+            log Likelihood
+        """
+        assert self._has_data
+
+        # Get the full chi2
+        chi2 = self.chi2(params, direct_pk)
+
+        # Compute the normalization for each component
+        log_norm = 0
+        for name in self.corr_items:
+            log_norm -= 0.5 * self.data[name].data_size * np.log(2 * np.pi)
+
+            if not self._use_global_cov:
+                if self.monte_carlo:
+                    log_norm -= 0.5 * self.data[name].scaled_log_cov_det
+                else:
+                    log_norm -= 0.5 * self.data[name].log_cov_det
+
+        if self._use_global_cov:
+            log_norm -= 0.5 * self.masked_global_log_cov_det
+
+        # Compute log lik
+        log_lik = log_norm - 0.5 * chi2
+
+        # Add priors normalization
+        for prior in self.priors.values():
+            log_lik += self._gaussian_lik_prior(prior[1])
+
+        return log_lik
+
+    def _get_lcl_prms(self, params=None):
+        local_params = copy.deepcopy(self.params)
+        if params is not None:
+            local_params |= params
+
+        assert self._blind is not None
+        if self._rnsps is not None:
+            assert self._blind
+            local_params = utils.apply_blinding(local_params, self._rnsps)
+
+            # Enforce blinding
+            for par, val in local_params.items():
+                if par in utils.BLIND_FIXED_PARS:
+                    local_params[par] = 1.
+
+        return local_params
+
+    def compute_prior_chi2(self, params=None):
+        local_params = self._get_lcl_prms(params)
+
+        chi2 = 0
+        for param, prior in self.priors.items():
+            if param not in local_params:
+                err_msg = ("You have specified a prior for a parameter not in "
+                           f"the model. Offending parameter: {param}")
+                assert param in local_params, err_msg
+            chi2 += self._gaussian_chi2_prior(local_params[param], prior[0], prior[1])
+
+        return chi2
+
+    def get_fiducial_for_monte_carlo(self, print_func=print):
+        mc_params = self.mc_config['params']
+        mc_start_from_fit = self.main_config['control'].get('mc_start_from_fit', None)
+
+        # Read existing fit and use the bestfit values for the MC template
+        if mc_start_from_fit is not None:
+            print_func(f'Reading input fit {mc_start_from_fit}')
+            existing_fit = FitResults(utils.find_file(mc_start_from_fit))
+            mc_params = existing_fit.params | mc_params
+            print_func(f'Set template parameters to {mc_params}.')
+
+        # Do fit on input data and use the bestfit values for the MC template
+        elif self.sample_params['limits']:
+            print_func('Running initial fit')
+            # run compute_model once to initialize all the caches
+            _ = self.compute_model(run_init=False)
+
+            # Run minimizer
+            self.minimize()
+
+            mc_params = self.bestfit.values | mc_params
+            print_func(f'Set template parameters to {mc_params}.')
+
+        # Get fiducial model
+        use_measured_fiducial = self.main_config['control'].getboolean(
+            'use_measured_fiducial', False)
+        if use_measured_fiducial:
+            fiducial_model = {}
+            for name in self.corr_items.keys():
+                fiducial_path = self.main_config['control'].get(f'mc_fiducial_{name}')
+                with fits.open(utils.find_file(fiducial_path)) as hdul:
+                    fiducial_model[name] = hdul[1].data['DA']
+        else:
+            use_full_pk = self.main_config['control'].getboolean('use_full_pk_for_mc', False)
+            if use_full_pk:
+                fiducial_model = self.compute_model(
+                    mc_params, run_init=False, direct_pk=self.fiducial['pk_full'])
+            else:
+                fiducial_model = self.compute_model(mc_params, run_init=False)
+
+        return fiducial_model
+
+    def initialize_monte_carlo(self, scale=None, print_func=print):
+        # Get the fiducial model
+        fiducial_model = self.get_fiducial_for_monte_carlo(print_func)
+
+        # Reset the minimizer
+        sample_params = self.mc_config['sample']
+        self.minimizer = Minimizer(self.chi2, sample_params)
+
+        # Check if we need to run a forecast and get the seed
+        forecast = self.main_config['control'].getboolean('forecast', False)
+        seed = self.main_config['control'].getint('mc_seed', 0)
+
+        if self._use_global_cov:
+            if scale is None and 'global_cov_rescale' in self.main_config['control']:
+                scale = self.main_config['control'].getfloat('global_cov_rescale')
+
+            mocks = self.analysis.create_global_monte_carlo(
+                fiducial_model, seed=seed, scale=scale, forecast=forecast)
+        else:
+            mocks = self.analysis.create_monte_carlo_sim(
+                fiducial_model, seed=seed, scale=scale, forecast=forecast)
+
+        # Activate monte carlo mode
+        self.monte_carlo = True
+
+        return mocks
+
+    def minimize(self):
+        """Minimize the chi2 over the sampled parameters.
+        """
+        if self.minimizer is None:
+            print("No sampled parameters. Skipping minimization.")
+            return
+
+        # if not self.fiducial['save-components']:
+            # self.set_fast_metals()
+
+        self.minimizer.minimize()
+
+        self.bestfit_model = self.compute_model(self.minimizer.values, run_init=False)
+        self.total_data_size = 0
+        self.bestfit_corr_stats = {}
+
+        num_pars = len(self.sample_params['limits'])
+        print('\n----------------------------------------------------')
+        for name in self.corr_items:
+            data_size = self.data[name].data_size
+            self.total_data_size += data_size
+
+            if self.monte_carlo and self._use_global_cov:
+                # TODO Figure out a better way to handle this
+                chisq = 0
+            elif self.monte_carlo:
+                diff = self.data[name].masked_mc_mock \
+                    - self.bestfit_model[name][self.data[name].model_mask]
+                chisq = diff.T.dot(self.data[name].scaled_inv_masked_cov.dot(diff))
+            else:
+                diff = self.data[name].masked_data_vec \
+                    - self.bestfit_model[name][self.data[name].model_mask]
+                chisq = diff.T.dot(self.data[name].inv_masked_cov.dot(diff))
+
+            reduced_chisq = chisq / (data_size - num_pars)
+            p_value = 1 - scipy.stats.chi2.cdf(chisq, data_size - num_pars)
+
+            print(f'{name} chi^2/(ndata-nparam): {chisq:.1f}/({data_size}-{num_pars}) '
+                  f'= {reduced_chisq:.3f}, PTE={p_value:.2f}')
+            print('----------------------------------------------------')
+
+            self.bestfit_corr_stats[name] = {'size': data_size, 'chisq': chisq,
+                                             'reduced_chisq': reduced_chisq, 'p_value': p_value}
+
+        self.chisq = self.minimizer.fmin.fval
+        self.reduced_chisq = self.chisq / (self.total_data_size - num_pars)
+        self.p_value = 1 - scipy.stats.chi2.cdf(self.chisq, self.total_data_size - num_pars)
+        print(f'Total chi^2/(ndata-nparam): {self.chisq:.1f}/({self.total_data_size}-{num_pars}) '
+              f'= {self.reduced_chisq:.3f}, PTE={self.p_value:.2f}')
+        print('----------------------------------------------------\n')
+
+        if not self.minimizer.fmin.is_valid:
+            print('Invalid fit!!! Check data, covariance, model and priors.')
+
+    @property
+    def bestfit(self):
+        """Access the bestfit results from iminuit.
+
+        Returns
+        -------
+        Minimizer
+            Returns the Minimizer class which stores the bestfit values
+        """
+        return self.minimizer
+
+    def set_fast_metals(self):
+        """Activate fast metals. This is automatically called when
+        running the minimizer or the sampler.
+        """
+        print('Warning! Activating fast metals for minimizing/sampling.')
+        for name in self.corr_items:
+            if self.models[name].metals is not None:
+                self.models[name].metals.fast_metals = True
+
+    @staticmethod
+    def _read_fiducial(fiducial_config):
+        """Read the fiducial pk file and get the configs.
+
+        Parameters
+        ----------
+        fiducial_config : ConfigParser
+            fiducial section from the main config file
+
+        Returns
+        -------
+        dict
+            dictionary with the fiducial data and config
+        """
+        # First check the path and replace with the right model if necessary
+        path = fiducial_config.get('filename')
+        path = utils.find_file(os.path.expandvars(path))
+        # if not os.path.isfile(path):
+        # path = resource_filename('vega', 'models') + '/{}'.format(path)
+        print('INFO: reading input Pk {}'.format(path))
+
+        fiducial = {}
+
+        # Open the fits file and get what we need
+        hdul = fits.open(path)
+        fiducial['z_fiducial'] = hdul[1].header['ZREF']
+        fiducial['Omega_m'] = hdul[1].header['OM']
+        fiducial['Omega_de'] = hdul[1].header['OL']
+        fiducial['k'] = hdul[1].data['K']
+        fiducial['pk_full'] = hdul[1].data['PK']
+        fiducial['pk_smooth'] = hdul[1].data['PKSB']
+
+        if 'F_ZREF' in hdul[1].header:
+            fiducial['growth_rate'] = hdul[1].header['F_ZREF']
+
+        hdul.close()
+
+        return fiducial
+
+    @staticmethod
+    def _read_parameters(corr_items, parameters_config):
+        """Read computation parameters.
+
+        If a parameter is specified multiple times,
+        the parameters in the main config file have priority.
+
+        Parameters
+        ----------
+        corr_items : dict
+            Dictionary of correlation items
+        parameters_config : ConfigParser
+            parameters section from main config
+
+        Returns
+        -------
+        dict
+            Computation parameters
+        """
+        params = {}
+
+        # First get the parameters from each component config
+        for name, corr_item in corr_items.items():
+            if 'parameters' in corr_item.config:
+                for param, value in corr_item.config.items('parameters'):
+                    params[param] = float(value)
+
+        # Next get the parameters in the main config
+        for param, value in parameters_config.items():
+            params[param] = float(value)
+
+        return params
+
+    def _read_sample(self, sample_config):
+        """Read sample parameters.
+
+        These must be of the form:
+
+        param = min max / for sampler only
+        or
+        param = min max val err / for both sampler and fitter.
+
+        Fitter accepts None for min/max, but the sampler does not.
+
+        Parameters
+        ----------
+        sample_config : ConfigParser
+            sample section from main config
+
+        Returns
+        -------
+        dict
+            Config for the sampled parameters
+        """
+        # Initialize the dictionaries we need
+        sample_params = {}
+        sample_params['limits'] = {}
+        sample_params['values'] = {}
+        sample_params['errors'] = {}
+        sample_params['fix'] = {}
+
+        default_values = get_default_values()
+
+        def check_param(param):
+            if param not in default_values:
+                raise ValueError('Default values not found for: %s. Please add'
+                                 ' them to default_values.txt, or provide the'
+                                 ' full sampling specification.' % param)
+
+        for param, values in sample_config.items():
+            if param not in self.params:
+                print('Warning: You tried sampling the parameter: %s.'
+                      ' As this parameter was not specified under'
+                      ' [parameters], it will be skipped.' % param)
+                continue
+
+            values_list = values.split()
+
+            # Get the prior limits
+            # ! Sampler needs actual values (no None)
+            if len(values_list) > 1:
+                lower_limit = None
+                upper_limit = None
+                if values_list[0] != 'None':
+                    lower_limit = float(values_list[0])
+                if values_list[1] != 'None':
+                    upper_limit = float(values_list[1])
+                sample_params['limits'][param] = (lower_limit, upper_limit)
+            else:
+                if values_list[0] not in ['True', 'true', 't', 'y', 'yes']:
+                    continue
+                check_param(param)
+                sample_params['limits'][param] = default_values[param]['limits']
+
+            # Get the values and errors for the fitter
+            if len(values_list) > 2:
+                sample_params['values'][param] = float(values_list[2])
+            else:
+                check_param(param)
+                sample_params['values'][param] = self.params[param]
+
+            if len(values_list) > 3:
+                assert len(values_list) == 4
+                sample_params['errors'][param] = float(values_list[3])
+            else:
+                check_param(param)
+                sample_params['errors'][param] = default_values[param]['error']
+
+            # Populate the fix values
+            sample_params['fix'][param] = False
+
+        return sample_params
+
+    @staticmethod
+    def _gaussian_chi2_prior(value, mean, sigma):
+        return (value - mean)**2 / sigma**2
+
+    @staticmethod
+    def _gaussian_lik_prior(sigma):
+        return -0.5 * np.log(2 * np.pi) - np.log(sigma)
+
+    @staticmethod
+    def _init_priors(prior_config):
+        """Initialize the priors. Only gaussian priors are currently supported
+
+        Parameters
+        ----------
+        prior_config : ConfigParser
+            priors section from main config
+
+        Returns
+        -------
+        dict
+            Dictionary of priors (mean, sigma) with the keys as parameter names
+        """
+        prior_dict = {}
+        for param, prior in prior_config.items():
+            prior_list = prior.split()
+            if len(prior_list) != 3:
+                raise ValueError('Prior configuration must have the format:'
+                                 ' "<param> = gaussian <mean> <sigma>"')
+            if prior_list[0] not in ['gaussian', 'Gaussian']:
+                raise ValueError('Only gaussian priors are supported.')
+
+            prior_dict[param] = np.array(prior_list[1:]).astype(float)
+
+        return prior_dict
+
+    def _init_blinding(self):
+        """Initialize blinding at the parameter level.
+        """
+        blinding_strat = None
+        for data_obj in self.data.values():
+            if data_obj.blind:
+                self._blind = True
+
+                if blinding_strat is None:
+                    blinding_strat = data_obj.blinding_strat
+                elif blinding_strat != data_obj.blinding_strat:
+                    raise ValueError('Different blinding strategies found in the data sets.')
+
+        if not self._blind:
+            return
+
+        blind_pars = []
+        for par in self.sample_params['limits'].keys():
+            if par in utils.BLIND_FIXED_PARS:
+                raise ValueError(f'Running on blind data, parameter {par} must be fixed.')
+
+            if par not in utils.VEGA_BLINDED_PARS:
+                continue
+
+            tracers = utils.VEGA_BLINDED_PARS[par]
+            if any([corr.check_if_blind_corr(tracers) for corr in self.corr_items.values()]):
+                blind_pars += [par]
+
+        if len(blind_pars) > 0:
+            self._rnsps = utils.get_blinding(blind_pars, blinding_strat)
+
+        if ('bias_QSO' in self.sample_params['limits']) and (
+                'beta_QSO' in self.sample_params['limits']):
+            raise ValueError('Running on blind data and sampling bias_QSO and beta_QSO.')
+
+    def read_global_cov(self, global_cov_file, scale=None):
+        print(f'INFO: Reading global covariance from {global_cov_file}')
+        with fits.open(utils.find_file(global_cov_file)) as hdul:
+            self.global_cov = hdul[1].data['COV']
+
+        if scale is not None:
+            print('Rescaling covariance by a factor of: ', scale)
+            self.global_cov *= scale
+        self._use_global_cov = True
+
+        self.full_data_mask = []
+        self.full_model_mask = []
+        for name in self.corr_items:
+            self.full_data_mask.append(self.data[name].data_mask)
+            self.full_model_mask.append(self.data[name].model_mask)
+
+        self.full_data_mask = np.concatenate(self.full_data_mask)
+        self.full_model_mask = np.concatenate(self.full_model_mask)
+
+        if self.low_mem_mode:
+            masked_cov = self.global_cov[:, self.full_data_mask]
+            masked_cov = masked_cov[self.full_data_mask, :]
+            del self.global_cov
+
+            self.masked_global_log_cov_det = np.linalg.slogdet(masked_cov)[1]
+            self.masked_global_invcov = np.linalg.inv(masked_cov)
+            del masked_cov
+        else:
+            self.masked_global_invcov = utils.compute_masked_invcov(
+                self.global_cov, self.full_data_mask)
+            self.masked_global_log_cov_det = utils.compute_log_cov_det(
+                self.global_cov, self.full_data_mask)
+
+    def compute_sensitivity(self, nominal=None, frac=0.1, verbose=True):
+        """Compute the model sensitivity to each floating parameter.
+
+        Calculate numerical partial derivatives of the model with respect to each floating
+        pararameter, evaluated at a specified point in parameter space. Calculate Fisher information
+        distributed over bins of (rt,rp).  Results are stored in a dictionary attribute
+        named `sensitivity` with keys `nominal`, `partials`, and `fisher`.
+
+        Parameters
+        ----------
+        nominal : dict or None
+            Dictionary of (value,error) tuples for each floating parameter. Uses the results
+            of the last call to minimize when None, or raises a RuntimeError when minimize
+            has not yet been called.
+        frac : float
+            Estimate partial derivatives of the likelihood using central finite differences
+            at value +/- frac * error for each floating parameter.
+        verbose : bool
+            Print progress of the computation when True.
+        """
+        # Copy the baseline parameters to use.
+        if nominal is None:
+            if self.bestfit.params is None:
+                raise RuntimeError('No nominal parameter values provided or saved by minimize()')
+            nominal = {p.name: ( p.value, p.error ) for p in self.bestfit.params}
+        nfloating = len(nominal)
+        ninfo = (nfloating * (nfloating + 1)) // 2
+        params = copy.deepcopy(self.params)
+        for pname, (pvalue, perror) in nominal.items():
+            params[pname] = pvalue
+        # Initialize the sensitivity results.
+        self.sensitivity = dict(nominal = copy.deepcopy(nominal), partials={ }, fisher={ })
+        for n in self.corr_items:
+            rp = self.corr_items[n].model_coordinates.rp_grid
+            rt = self.corr_items[n].model_coordinates.rt_grid
+            self.sensitivity['partials'][n] = np.zeros((nfloating, 2, 2, len(rp)))
+            self.sensitivity['fisher'][n] = np.zeros((ninfo, 2, len(rp)))
+        # Loop over fit parameters
+        self.fiducial['save-components'] = True
+        bao_amp = self.params['bao_amp']
+        for pindex, (pname, (pvalue, perror)) in enumerate(nominal.items()):
+            if verbose:
+                print(f'Calculating sensitivity for [{pindex}] {pname} at {pvalue:.4f} ± {perror:.4f}')
+            # Compute partial derivatives wrt to p for each multipole
+            delta = frac * perror
+            for sign in (+1, -1):
+                params[pname] = pvalue + sign * delta
+                # Compute the model for all datasets.
+                cfs = self.compute_model(params, run_init=True)
+                # Loop over datasets to update the partial derivative calculations.
+                for n, cf in cfs.items():
+                    model = self.models[n]
+                    # Distorted peak
+                    self.sensitivity['partials'][n][pindex,0,0] += sign * bao_amp * model.xi_distorted['peak']['core']
+                    # Distorted smooth
+                    self.sensitivity['partials'][n][pindex,0,1] += sign * model.xi_distorted['smooth']['core']
+                    # Undistorted peak
+                    self.sensitivity['partials'][n][pindex,1,0] += sign * bao_amp * model.xi['peak']['core']
+                    # Distorted smooth
+                    self.sensitivity['partials'][n][pindex,1,1] += sign * model.xi['smooth']['core']
+            # Normalize the partial derivatives.
+            for n in self.corr_items:
+                self.sensitivity['partials'][n][pindex] /= 2 * delta
+            # Restore the fitted parameter value.
+            params[pname] = pvalue
+
+        # Loop over pairs of fit parameters.
+        if verbose:
+            print('Computing Fisher information for each pair of parameters...')
+        idx = 0
+        for pindex1, (pname1, (pvalue1, perror1)) in enumerate(nominal.items()):
+            for pindex2, (pname2, (pvalue2, perror2)) in enumerate(nominal.items()):
+                if pindex1 > pindex2:
+                    continue
+                # Loop over datasets.
+                for n in self.corr_items:
+                    fisher = self.sensitivity['fisher'][n][idx]
+                    # Lookup the data vector mask for this dataset
+                    mask = self.data[n].data_mask
+                    # Loop over distorted / non-distorted.
+                    for idistort in range(2):
+                        # Combine peak + smooth partials.
+                        partial1 = self.sensitivity['partials'][n][pindex1,idistort].sum(axis=0)
+                        partial2 = self.sensitivity['partials'][n][pindex2,idistort].sum(axis=0)
+                        # Calculate the Fisher info for all unmasked correlation bins.
+                        masked_info = partial1[mask] * self.data[n].inv_masked_cov.dot(partial2[mask])
+                        fisher[idistort, self.data[n].data_mask] = masked_info
+                        # Calculate the predicted inverse covariance for this parameter pair.
+                        #ivar[idistort] = np.sum(fisher[idistort])
+                        #ferror = ivar ** -0.5 if ivar > 0 else np.nan
+                        # Set unused bins to NaN for plotting
+                        fisher[idistort, ~mask] = np.nan
+                idx += 1
+