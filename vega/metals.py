--- conflicted
+++ resolved
@@ -1,1010 +1,601 @@
-<<<<<<< HEAD
-import numpy as np
-import copy
-from astropy.io import fits
-from cachetools import cached, LRUCache
-from cachetools.keys import hashkey
-
-from picca import constants as picca_constants
-
-from . import power_spectrum
-from . import correlation_func as corr_func
-from . import coordinates
-from . import utils
-
-
-class Metals:
-    """
-    Class for computing metal correlations
-    """
-    cache_pk = LRUCache(128)
-    cache_xi = LRUCache(128)
-
-    growth_rate = None
-    par_sigma_smooth = None
-    per_sigma_smooth = None
-    fast_metals = False
-
-    def __init__(self, corr_item, fiducial, scale_params, PktoXi_obj, data=None):
-        """Initialize metals
-
-        Parameters
-        ----------
-        corr_item : CorrelationItem
-            Item object with the component config
-        fiducial : dict
-            fiducial config
-        scale_params : ScaleParameters
-            ScaleParameters object
-        PktoXi_obj : vega.PktoXi
-            An instance of the transform object used to turn Pk into Xi
-        data : Data, optional
-            data object corresponding to the cf component, by default None
-        """
-        self._corr_item = corr_item
-        self._data = data
-        self.PktoXi = PktoXi_obj
-        self.size = corr_item.model_coordinates.rp_grid.size
-        ell_max = self._corr_item.config['model'].getint('ell_max', 6)
-        self._coordinates = corr_item.model_coordinates
-        self.fast_metals = corr_item.config['model'].getboolean('fast_metals', False)
-
-        # Read the growth rate and sigma_smooth from the fiducial config
-        if 'growth_rate' in fiducial:
-            self.growth_rate = fiducial['growth_rate']
-        if 'par_sigma_smooth' in fiducial:
-            self.par_sigma_smooth = fiducial['par_sigma_smooth']
-        if 'per_sigma_smooth' in fiducial:
-            self.per_sigma_smooth = fiducial['per_sigma_smooth']
-
-        self.save_components = fiducial.get('save-components', False)
-
-        if self.save_components and self.fast_metals:
-            raise ValueError("Cannot save pk/cf components in fast_metals mode."
-                             " Either turn fast_metals off, or turn off write_pk/write_cf.")
-
-        self.pk = {'peak': {}, 'smooth': {}, 'full': {}}
-        self.xi = {'peak': {}, 'smooth': {}, 'full': {}}
-        self.xi_distorted = {'peak': {}, 'smooth': {}, 'full': {}}
-
-        # Build a mask for the cross-correlations with the main tracers (Lya, QSO)
-        self.main_tracers = [corr_item.tracer1['name'], corr_item.tracer2['name']]
-        self.main_tracer_types = [corr_item.tracer1['type'], corr_item.tracer2['type']]
-        self.main_cross_mask = [tracer1 in self.main_tracers or tracer2 in self.main_tracers
-                                for (tracer1, tracer2) in corr_item.metal_correlations]
-
-        # If in new metals mode, read the stacked delta files
-        self.new_metals = self._corr_item.new_metals
-        if self.new_metals:
-            self.metal_matrix_config = self._corr_item.config['metal-matrix']
-            self.rp_nbins = self._coordinates.rp_nbins
-            self.rt_nbins = self._coordinates.rt_nbins
-
-            self.cosmo = picca_constants.Cosmo(
-                Om=corr_item.cosmo_params['Omega_m'], Ok=corr_item.cosmo_params['Omega_k'],
-                Or=corr_item.cosmo_params['Omega_r'], wl=corr_item.cosmo_params['wl'],
-                blinding='none', verbose=False
-            )
-
-        # Initialize metals
-        self.Pk_metal = None
-        self.Xi_metal = {}
-        self.rp_metal_dmats = {}
-        if self._corr_item.has_metals:
-            for name1, name2 in self._corr_item.metal_correlations:
-                # Get the tracer info
-                tracer1 = self._corr_item.tracer_catalog[name1]
-                tracer2 = self._corr_item.tracer_catalog[name2]
-
-                if self.new_metals:
-                    dmat, rp_grid, rt_grid, z_grid = self.compute_fast_metal_dmat(name1, name2)
-
-                    self.rp_metal_dmats[(name1, name2)] = dmat
-                    metal_coordinates = coordinates.Coordinates.init_from_grids(
-                        self._coordinates, rp_grid, rt_grid, z_grid)
-                else:
-                    # Read rp and rt for the metal correlation
-                    metal_coordinates = data.metal_coordinates[(name1, name2)]
-
-                # Get bin sizes
-                if self._data is not None:
-                    self._corr_item.config['metals']['bin_size_rp'] = \
-                        str(self._corr_item.data_coordinates.rp_binsize)
-                    self._corr_item.config['metals']['bin_size_rt'] = \
-                        str(self._corr_item.data_coordinates.rt_binsize)
-
-                # Initialize the metal correlation P(k)
-                if self.Pk_metal is None:
-                    self.Pk_metal = power_spectrum.PowerSpectrum(
-                        self._corr_item.config['metals'], fiducial,
-                        tracer1, tracer2, self._corr_item.name
-                    )
-
-                # assert len(self.Pk_metal[(name1, name2)].muk_grid) == len(self.Pk_core.muk_grid)
-                assert self._corr_item.config['metals'].getint('ell_max', ell_max) == ell_max, \
-                       "Core and metals must have the same ell_max"
-
-                # Initialize the metal correlation Xi
-                # Assumes cross-corelations Lya x Metal and Metal x Lya are the same
-                corr_hash = tuple(set((name1, name2)))
-                self.Xi_metal[corr_hash] = corr_func.CorrelationFunction(
-                    self._corr_item.config['metals'], fiducial, metal_coordinates,
-                    scale_params, tracer1, tracer2, metal_corr=True)
-
-    @cached(cache=cache_pk, key=lambda self, call_pars, *cache_pars: hashkey(*cache_pars))
-    def compute_pk(self, call_pars, *cache_pars):
-        return self.Pk_metal.compute(*call_pars, fast_metals=True)
-
-    @cached(cache=cache_xi,
-            key=lambda self, pk_lin, pars, name1, name2, component: hashkey(name1, name2, component))
-    def compute_xi_metal_metal(self, pk_lin, pars, name1, name2, component):
-        pk = self.Pk_metal.compute(pk_lin, pars, fast_metals=True)
-
-        corr_hash = tuple(set((name1, name2)))
-        self.PktoXi.cache_pars = None
-        xi = self.Xi_metal[corr_hash].compute(pk, pk_lin, self.PktoXi, pars)
-
-        # Apply the metal matrix
-        if self.new_metals:
-            xi = (self.rp_metal_dmats[(name1, name2)]
-                  @ xi.reshape(self.rp_nbins, self.rt_nbins)).flatten()
-        else:
-            xi = self._data.metal_mats[(name1, name2)].dot(xi)
-
-        return xi
-
-    def compute(self, pars, pk_lin, component):
-        """Compute metal correlations for input isotropic P(k).
-
-        Parameters
-        ----------
-        pars : dict
-            Computation parameters
-        pk_lin : 1D Array
-            Linear power spectrum
-        component : str
-            Name of pk component, used as key for dictionary of saved
-            components ('peak' or 'smooth' or 'full')
-
-        Returns
-        -------
-        1D Array
-            Model correlation function for the specified component
-        """
-        assert self._corr_item.has_metals
-        local_pars = copy.deepcopy(pars)
-
-        # TODO Check growth rate and sigma_smooth exist. They should be in the fiducial config.
-        if self.fast_metals:
-            if 'growth_rate' in local_pars and self.growth_rate is not None:
-                local_pars['growth_rate'] = self.growth_rate
-            if 'par_sigma_smooth' in local_pars and self.par_sigma_smooth is not None:
-                local_pars['par_sigma_smooth'] = self.par_sigma_smooth
-            if 'per_sigma_smooth' in local_pars and self.per_sigma_smooth is not None:
-                local_pars['per_sigma_smooth'] = self.per_sigma_smooth
-
-        xi_metals = np.zeros(self.size)
-        for name1, name2, in self._corr_item.metal_correlations:
-            bias1, beta1, bias2, beta2 = utils.bias_beta(local_pars, name1, name2)
-
-            self.Pk_metal.tracer1_name = name1
-            self.Pk_metal.tracer2_name = name2
-            if self.fast_metals and component != 'full':
-                # If its a metal x Lya or metal x QSO correlation we can only cache the Pk
-                if name1 in self.main_tracers or name2 in self.main_tracers:
-                    # Get beta of main tracer
-                    beta_main = beta1 if name1 in self.main_tracers else beta2
-
-                    cache_pars = None
-                    # We need to separate Lya and QSO correlations
-                    # because they have different parameters
-                    if 'discrete' in self.main_tracer_types:
-                        for par in local_pars.keys():
-                            if 'sigma_velo_disp' in par:
-                                cache_pars = (beta_main, local_pars[par], component)
-                                break
-
-                    if cache_pars is None:
-                        cache_pars = (beta_main, component)
-
-                    pk = self.compute_pk((pk_lin, local_pars), *cache_pars)
-
-                    corr_hash = tuple(set((name1, name2)))
-                    self.PktoXi.cache_pars = cache_pars
-                    xi = self.Xi_metal[corr_hash].compute(pk, pk_lin, self.PktoXi, local_pars)
-                    self.PktoXi.cache_pars = None
-
-                    # Apply the metal matrix
-                    if self.new_metals:
-                        xi = (self.rp_metal_dmats[(name1, name2)]
-                              @ xi.reshape(self.rp_nbins, self.rt_nbins)).flatten()
-                    else:
-                        xi = self._data.metal_mats[(name1, name2)].dot(xi)
-
-                    xi_metals += bias1 * bias2 * xi
-
-                else:
-                    xi_metals += bias1 * bias2 * self.compute_xi_metal_metal(
-                        pk_lin, local_pars, name1, name2, component)
-
-                continue
-
-            # If not in fast metals mode, compute the usual way
-            # Slow mode also allows the full save of components
-            pk = self.Pk_metal.compute(pk_lin, local_pars)
-            if self.save_components:
-                self.pk[component][(name1, name2)] = copy.deepcopy(pk)
-
-            corr_hash = tuple(set((name1, name2)))
-            xi = self.Xi_metal[corr_hash].compute(pk, pk_lin, self.PktoXi, local_pars)
-
-            # Save the components
-            if self.save_components:
-                # self.pk[component][(name1, name2)] = copy.deepcopy(pk)
-                self.xi[component][(name1, name2)] = copy.deepcopy(xi)
-
-            # Apply the metal matrix
-            if self.new_metals:
-                xi = (self.rp_metal_dmats[(name1, name2)]
-                      @ xi.reshape(self.rp_nbins, self.rt_nbins)).flatten()
-            else:
-                xi = self._data.metal_mats[(name1, name2)].dot(xi)
-
-            if self.save_components:
-                self.xi_distorted[component][(name1, name2)] = copy.deepcopy(xi)
-
-            xi_metals += xi
-
-        return xi_metals
-
-    @staticmethod
-    def rebin(vector, rebin_factor):
-        """Rebin a vector by a factor of rebin_factor.
-
-        Parameters
-        ----------
-        vector : 1D Array
-            Vector to rebin
-        rebin_factor : int
-            Rebinning factor
-
-        Returns
-        -------
-        1D Array
-            Rebinned vector
-        """
-        size = vector.size
-        return vector[:(size // rebin_factor) * rebin_factor].reshape(
-            (size // rebin_factor), rebin_factor).mean(-1)
-
-    def get_forest_weights(self, main_tracer):
-        assert main_tracer['type'] == 'continuous'
-        with fits.open(main_tracer['weights-path']) as hdul:
-            stack_table = hdul[1].data
-
-        wave = 10**stack_table["LOGLAM"]
-        weights = stack_table["WEIGHT"]
-
-        rebin_factor = self.metal_matrix_config.getint('rebin_factor', None)
-        if rebin_factor is not None:
-            wave = self.rebin(wave, rebin_factor)
-            weights = self.rebin(weights, rebin_factor)
-
-        return wave, weights
-
-    def get_qso_weights(self, tracer):
-        assert tracer['type'] == 'discrete'
-        with fits.open(tracer['weights-path']) as hdul:
-            z_qso_cat = hdul[1].data['Z']
-
-        z_ref = self.metal_matrix_config.getfloat('z_ref_objects', 2.25)
-        z_evol = self.metal_matrix_config.getfloat('z_evol_objects', 1.44)
-        qso_z_bins = self.metal_matrix_config.getint('z_bins_objects', 1000)
-        weights_qso_cat = ((1. + z_qso_cat) / (1. + z_ref))**(z_evol - 1.)
-
-        zbins = qso_z_bins
-        histo_w, zbins = np.histogram(z_qso_cat, bins=zbins, weights=weights_qso_cat)
-        histo_wz, _ = np.histogram(z_qso_cat, bins=zbins, weights=weights_qso_cat*z_qso_cat)
-        selection = histo_w > 0
-        z_qso = histo_wz[selection] / histo_w[selection]  # weighted mean in bins
-        weights_qso = histo_w[selection]
-
-        return z_qso, weights_qso
-
-    def get_rp_pairs(self, z1, z2):
-        if np.any(z1 < 0) or np.any(z2 < 0):
-            raise ValueError(
-                "Attempting to compute distance to a negative redshift")
-        r1 = self.cosmo.get_r_comov(z1)
-        r2 = self.cosmo.get_r_comov(z2)
-
-        # Get all pairs
-        rp_pairs = (r1[:, None] - r2[None, :]).ravel()  # same sign as line 676 of cf.py (1-2)
-        if 'discrete' not in self.main_tracer_types:
-            rp_pairs = np.abs(rp_pairs)
-
-        return rp_pairs
-
-    def get_forest_weight_scaling(self, z, true_abs, assumed_abs):
-        true_alpha = self.metal_matrix_config.getfloat(f'alpha_{true_abs}')
-        assumed_alpha = self.metal_matrix_config.getfloat(f'alpha_{assumed_abs}', 2.9)
-        scaling = (1 + z)**(true_alpha + assumed_alpha - 2)
-        return scaling
-
-    def compute_fast_metal_dmat(self, true_abs_1, true_abs_2):
-        # Initialize tracer 1 redshift and weights
-        if self.main_tracer_types[0] == 'continuous':
-            wave1, weights1 = self.get_forest_weights(self._corr_item.tracer1)
-            true_z1 = wave1 / picca_constants.ABSORBER_IGM[true_abs_1] - 1.
-            assumed_z1 = wave1 / picca_constants.ABSORBER_IGM[self.main_tracers[0]] - 1.
-            scaling_1 = self.get_forest_weight_scaling(true_z1, true_abs_1, self.main_tracers[0])
-        else:
-            true_z1, weights1 = self.get_qso_weights(self._corr_item.tracer1)
-            assumed_z1 = true_z1
-            scaling_1 = 1.
-
-        # Initialize tracer 2 redshift and weights
-        if self.main_tracer_types[1] == 'continuous':
-            wave2, weights2 = self.get_forest_weights(self._corr_item.tracer2)
-            true_z2 = wave2 / picca_constants.ABSORBER_IGM[true_abs_2] - 1.
-            assumed_z2 = wave2 / picca_constants.ABSORBER_IGM[self.main_tracers[1]] - 1.
-            scaling_2 = self.get_forest_weight_scaling(true_z2, true_abs_2, self.main_tracers[1])
-        else:
-            true_z2, weights2 = self.get_qso_weights(self._corr_item.tracer2)
-            assumed_z2 = true_z2
-            scaling_2 = 1.
-
-        # Compute rp pairs
-        true_rp_pairs = self.get_rp_pairs(true_z1, true_z2)
-        assumed_rp_pairs = self.get_rp_pairs(assumed_z1, assumed_z2)
-
-        # Compute weights
-        weights = ((weights1 * scaling_1)[:, None] * (weights2 * scaling_2)[None, :]).ravel()
-
-        # Distortion matrix grid
-        rp_bin_edges = np.linspace(
-            self._coordinates.rp_min, self._coordinates.rp_max, self.rp_nbins + 1)
-
-        # Compute the distortion matrix
-        dmat, _, __ = np.histogram2d(
-            assumed_rp_pairs, true_rp_pairs, bins=(rp_bin_edges, rp_bin_edges), weights=weights)
-
-        # Normalize (sum of weights should be one for each input rp,rt)
-        sum_true_weight, _ = np.histogram(true_rp_pairs, bins=rp_bin_edges, weights=weights)
-        dmat *= ((sum_true_weight > 0) / (sum_true_weight + (sum_true_weight == 0)))[None, :]
-
-        # Mean assumed weights
-        sum_assumed_weight, _ = np.histogram(assumed_rp_pairs, bins=rp_bin_edges, weights=weights)
-        sum_assumed_weight_rp, _ = np.histogram(
-            assumed_rp_pairs, bins=rp_bin_edges,
-            weights=weights * (assumed_rp_pairs[None, :].ravel())
-        )
-
-        # Return the redshift of the actual absorber, which is the average of true_z1 and true_z2
-        sum_weight_z, _ = np.histogram(
-            assumed_rp_pairs, bins=rp_bin_edges,
-            weights=weights * ((true_z1[:, None] + true_z2[None, :]) / 2.).ravel()
-        )
-
-        rp_eff = sum_assumed_weight_rp / (sum_assumed_weight + (sum_assumed_weight == 0))
-        z_eff = sum_weight_z / (sum_assumed_weight + (sum_assumed_weight == 0))
-
-        num_bins_total = self.rp_nbins * self.rt_nbins
-        full_rp_eff = np.zeros(num_bins_total)
-        full_rt_eff = np.zeros(num_bins_total)
-        full_z_eff = np.zeros(num_bins_total)
-
-        rp_indices = np.arange(self.rp_nbins)
-        rt_bins = np.arange(
-            self._coordinates.rt_binsize / 2, self._coordinates.rt_max,
-            self._coordinates.rt_binsize
-        )
-
-        for j in range(self.rt_nbins):
-            indices = j + self.rt_nbins * rp_indices
-
-            full_rp_eff[indices] = rp_eff
-            full_rt_eff[indices] = rt_bins[j]
-            full_z_eff[indices] = z_eff
-
-        return dmat, full_rp_eff, full_rt_eff, full_z_eff
-=======
-import copy
-
-import numpy as np
-from astropy.io import fits
-from picca import constants as picca_constants
-from scipy.sparse import csr_matrix
-
-from . import coordinates
-from . import correlation_func as corr_func
-from . import pktoxi, power_spectrum, utils
-
-
-class Metals:
-    """
-    Class for computing metal correlations
-    """
-    # cache_pk = LRUCache(128)
-    # cache_xi = LRUCache(128)
-    growth_rate = None
-    fast_metals = False
-
-    def __init__(self, corr_item, fiducial, scale_params, data=None):
-        """Initialize metals
-
-        Parameters
-        ----------
-        corr_item : CorrelationItem
-            Item object with the component config
-        fiducial : dict
-            fiducial config
-        scale_params : ScaleParameters
-            ScaleParameters object
-        PktoXi_obj : vega.PktoXi
-            An instance of the transform object used to turn Pk into Xi
-        data : Data, optional
-            data object corresponding to the cf component, by default None
-        """
-        self._corr_item = corr_item
-        self.cosmo = corr_item.cosmo
-        self._data = data
-        self.size = corr_item.model_coordinates.rp_grid.size
-        self._coordinates = corr_item.model_coordinates
-        self.rp_only_metal_mats = corr_item.config['model'].getboolean('rp_only_metal_mats', False)
-
-        self.fast_metals = corr_item.config['model'].getboolean('fast_metals', False)
-        self.fast_metal_bias = corr_item.config['model'].getboolean('fast_metal_bias', True)
-        if self.fast_metals:
-            self.fast_metal_bias = True
-
-        self.cache_xi_metal_metal = {}
-        self.cache_xi_metal_cross_main = {}
-
-        # Read the growth rate and sigma_smooth from the fiducial config
-        if 'growth_rate' in fiducial:
-            self.growth_rate = fiducial['growth_rate']
-
-        self.save_components = fiducial.get('save-components', False)
-
-        if self.save_components and self.fast_metals:
-            raise ValueError("Cannot save pk/cf components in fast_metals mode."
-                             " Either turn fast_metals off, or turn off write_pk/write_cf.")
-
-        self.pk = {'peak': {}, 'smooth': {}, 'full': {}}
-        self.xi = {'peak': {}, 'smooth': {}, 'full': {}}
-        self.xi_distorted = {'peak': {}, 'smooth': {}, 'full': {}}
-
-        # Build a mask for the cross-correlations with the main tracers (Lya, QSO)
-        self.main_tracers = [corr_item.tracer1['name'], corr_item.tracer2['name']]
-        self.is_auto_correlation = (self.main_tracers[0] == self.main_tracers[1])
-        self.main_tracer_types = [corr_item.tracer1['type'], corr_item.tracer2['type']]
-        self.main_cross_mask = [tracer1 in self.main_tracers or tracer2 in self.main_tracers
-                                for (tracer1, tracer2) in corr_item.metal_correlations]
-
-        # If in new metals mode, read the stacked delta files
-        self.new_metals = corr_item.new_metals
-        if self.new_metals:
-            self.metal_matrix_config = corr_item.config['metal-matrix']
-            self.rp_nbins = self._coordinates.rp_nbins
-            self.rt_nbins = self._coordinates.rt_nbins
-
-        # Initialize metals
-        self.Pk_metal = {}
-        self.PktoXi = {}
-        self.Xi_metal = {}
-        self.rp_metal_dmats = {}
-        if corr_item.has_metals:
-            for corr_hash in corr_item.metal_correlations:
-                name1, name2 = corr_hash
-
-                # Get the tracer info
-                tracer1 = corr_item.tracer_catalog[name1]
-                tracer2 = corr_item.tracer_catalog[name2]
-
-                if self.new_metals:
-                    if self.rp_only_metal_mats:
-                        dmat, rp_grid, rt_grid, z_grid = self.compute_metal_rp_dmat(name1, name2)
-                    else:
-                        dmat, rp_grid, rt_grid, z_grid = self.compute_metal_dmat(name1, name2)
-
-                    self.rp_metal_dmats[corr_hash] = dmat
-                    metal_coordinates = coordinates.Coordinates.init_from_grids(
-                        self._coordinates, rp_grid, rt_grid, z_grid)
-                else:
-                    # Read rp and rt for the metal correlation
-                    if corr_hash in data.metal_coordinates:
-                        metal_coordinates = data.metal_coordinates[corr_hash]
-                    else:
-                        metal_coordinates = data.metal_coordinates[corr_hash[::-1]]
-
-                # Get bin sizes
-                if self._data is not None:
-                    corr_item.config['metals']['bin_size_rp'] = \
-                        str(corr_item.data_coordinates.rp_binsize)
-                    corr_item.config['metals']['bin_size_rt'] = \
-                        str(corr_item.data_coordinates.rt_binsize)
-
-                # Initialize the metal correlation P(k)
-                self.Pk_metal[corr_hash] = power_spectrum.PowerSpectrum(
-                        self._corr_item.config['metals'], fiducial,
-                        tracer1, tracer2, self._corr_item.name
-                    )
-
-                self.PktoXi[corr_hash] = pktoxi.PktoXi.init_from_Pk(
-                    self.Pk_metal[corr_hash], corr_item.config['model'])
-
-                # assert len(self.Pk_metal[(name1, name2)].muk_grid) == len(self.Pk_core.muk_grid)
-                # assert self._corr_item.config['metals'].getint('ell_max', ell_max) == ell_max, \
-                #        "Core and metals must have the same ell_max"
-
-                # Initialize the metal correlation Xi
-                self.Xi_metal[corr_hash] = corr_func.CorrelationFunction(
-                    self._corr_item.config['metals'], fiducial, metal_coordinates,
-                    scale_params, tracer1, tracer2, metal_corr=True, cosmo=self.cosmo
-                )
-
-    def compute_xi_metal_metal(self, pk_lin, pars, corr_hash):
-        """Compute M_1 x M_2 metal cross-correlations with caching.
-        This only caches by tracer names, so the only parameters that can change
-        are metal biases which are added later. Everything else is fixed.
-
-        Parameters
-        ----------
-        pk_lin : Array
-            linear power spectrum
-        pars : dict
-            parameters
-        corr_hash : tuple
-            tuple of the two metal tracer names
-
-        Returns
-        -------
-        1D Array
-            metal cross-correlation function
-        """
-        if corr_hash in self.cache_xi_metal_metal:
-            return self.cache_xi_metal_metal[corr_hash]
-
-        self.cache_xi_metal_metal[corr_hash] = self.compute_metal_corr_slow(
-            pars, pk_lin, corr_hash, fast_metals=True)
-
-        return self.cache_xi_metal_metal[corr_hash]
-
-    def compute_xi_metal_cross_main(self, pk_lin, pars, corr_hash, beta1, beta2):
-        """Compute M x main tracer metal cross-correlations with caching.
-        This caches by tracer names and beta parameters.
-        Metal biases are added later and everything else is fixed.
-
-        Parameters
-        ----------
-        pk_lin : Array
-            linear power spectrum
-        pars : dict
-            parameters
-        corr_hash : tuple
-            tuple of the two metal tracer names
-        beta1 : float
-            beta parameter for first tracer
-        beta2 : float
-            beta parameter for second tracer
-
-        Returns
-        -------
-        1D Array
-            metal cross-correlation function
-        """
-        par_array = np.array([pars[key] for key in sorted(pars.keys())])
-        xi_hash = (beta1, beta2, *tuple(par_array))
-
-        if xi_hash in self.cache_xi_metal_cross_main:
-            xi = self.cache_xi_metal_cross_main[xi_hash]
-        else:
-            xi = self.compute_metal_corr_slow(
-                pars, pk_lin, corr_hash, fast_metals=True, add_metal_dmat=False)
-            self.cache_xi_metal_cross_main[xi_hash] = xi
-
-        # Add the correct metal dmats for each correlation
-        dmat_xi = self.apply_metal_matrix(xi, corr_hash)
-
-        return dmat_xi
-
-    def compute_metal_corr_slow(
-        self, pars, pk_lin, corr_hash, fast_metals, add_metal_dmat=True, component=None
-    ):
-        pk = self.Pk_metal[corr_hash].compute(pk_lin, pars, fast_metals=fast_metals)
-        self.PktoXi[corr_hash].cache_pars = None
-        xi = self.Xi_metal[corr_hash].compute(pk, pk_lin, self.PktoXi[corr_hash], pars)
-        # If cross-metal correlation, multiply by 2 to account for symmetry
-        if self.is_auto_correlation and corr_hash[0] != corr_hash[1]:
-            xi *= 2
-
-        if self.save_components:
-            assert not fast_metals, 'You need to set fast_metal_bias=False.'
-            assert component is not None, 'You need to provide component name.'
-            self.pk[component][corr_hash] = copy.deepcopy(pk)
-            self.xi[component][corr_hash] = copy.deepcopy(xi)
-
-        if not add_metal_dmat:
-            return xi
-
-        # Apply the metal matrix
-        dmat_xi = self.apply_metal_matrix(xi, corr_hash)
-
-        if self.save_components:
-            self.xi_distorted[component][corr_hash] = copy.deepcopy(dmat_xi)
-
-        return dmat_xi
-
-    def compute(self, pars, pk_lin, component):
-        """Compute metal correlations for input isotropic P(k).
-
-        Parameters
-        ----------
-        pars : dict
-            Computation parameters
-        pk_lin : 1D Array
-            Linear power spectrum
-        component : str
-            Name of pk component, used as key for dictionary of saved
-            components ('peak' or 'smooth' or 'full')
-
-        Returns
-        -------
-        1D Array
-            Model correlation function for the specified component
-        """
-        assert self._corr_item.has_metals
-        local_pars = copy.deepcopy(pars)
-
-        # TODO Check growth rate and sigma_smooth exist. They should be in the fiducial config.
-        if self.fast_metals:
-            if 'growth_rate' in local_pars and self.growth_rate is not None:
-                local_pars['growth_rate'] = self.growth_rate
-
-        xi_metals = np.zeros(self.size)
-        self.cache_xi_metal_cross_main = {}  # clear cache each time compute is called
-        for corr_hash in self._corr_item.metal_correlations:
-            name1, name2 = corr_hash
-
-            bias1, beta1, bias2, beta2 = utils.bias_beta(local_pars, name1, name2)
-
-            is_cross_with_main_tracer = (name1 in self.main_tracers or name2 in self.main_tracers)
-            if self.fast_metals and is_cross_with_main_tracer:
-                xi_metals += bias1 * bias2 * self.compute_xi_metal_cross_main(
-                    pk_lin, local_pars, corr_hash, beta1, beta2)
-
-            elif self.fast_metals:
-                xi_metals += bias1 * bias2 * self.compute_xi_metal_metal(
-                    pk_lin, local_pars, corr_hash)
-
-            else:
-                # If not in fast metals mode, compute the usual way
-                # Slow mode also allows the full save of components
-                xi = self.compute_metal_corr_slow(
-                    local_pars, pk_lin, corr_hash,
-                    fast_metals=self.fast_metal_bias,
-                    component=component
-                )
-                if self.fast_metal_bias:
-                    xi_metals += bias1 * bias2 * xi
-                else:
-                    xi_metals += xi
-
-        return xi_metals
-
-    def apply_metal_matrix(self, xi, corr_hash):
-        """Apply metal distortion matrices to input correlation function.
-
-        Parameters
-        ----------
-        xi : 1D Array
-            correlation function to apply metal distortion matrices to
-        corr_hash : tuple
-            tuple of the two metal tracer names
-
-        Returns
-        -------
-        1D Array
-            distorted correlation function
-        """
-        if self.new_metals:
-            if self.rp_only_metal_mats:
-                dmat_xi = (
-                    self.rp_metal_dmats[corr_hash]
-                    @ xi.reshape(self.rp_nbins, self.rt_nbins)
-                ).flatten()
-            else:
-                dmat_xi = self.rp_metal_dmats[corr_hash] @ xi
-        else:
-            if corr_hash in self._data.metal_mats:
-                dmat_xi = self._data.metal_mats[corr_hash].dot(xi)
-            else:
-                dmat_xi = self._data.metal_mats[corr_hash[::-1]].dot(xi)
-
-        return dmat_xi
-
-    @staticmethod
-    def rebin(vector, rebin_factor):
-        """Rebin a vector by a factor of rebin_factor.
-
-        Parameters
-        ----------
-        vector : 1D Array
-            Vector to rebin
-        rebin_factor : int
-            Rebinning factor
-
-        Returns
-        -------
-        1D Array
-            Rebinned vector
-        """
-        size = vector.size
-        return vector[:(size // rebin_factor) * rebin_factor].reshape(
-            (size // rebin_factor), rebin_factor).mean(-1)
-
-    def get_forest_weights(self, main_tracer):
-        assert main_tracer['type'] == 'continuous'
-        with fits.open(main_tracer['weights-path']) as hdul:
-            stack_table = hdul[1].data
-
-        wave = 10**stack_table["LOGLAM"]
-        weights = stack_table["WEIGHT"]
-
-        rebin_factor = self.metal_matrix_config.getint('rebin_factor', None)
-        if rebin_factor is not None:
-            wave = self.rebin(wave, rebin_factor)
-            weights = self.rebin(weights, rebin_factor)
-
-        return wave, weights
-
-    def get_qso_weights(self, tracer):
-        assert tracer['type'] == 'discrete'
-        with fits.open(tracer['weights-path']) as hdul:
-            z_qso_cat = hdul[1].data['Z']
-
-        z_ref = self.metal_matrix_config.getfloat('z_ref_objects', 2.25)
-        z_evol = self.metal_matrix_config.getfloat('z_evol_objects', 1.44)
-        qso_z_bins = self.metal_matrix_config.getint('z_bins_objects', 1000)
-        weights_qso_cat = ((1. + z_qso_cat) / (1. + z_ref))**(z_evol - 1.)
-
-        zbins = qso_z_bins
-        histo_w, zbins = np.histogram(z_qso_cat, bins=zbins, weights=weights_qso_cat)
-        histo_wz, _ = np.histogram(z_qso_cat, bins=zbins, weights=weights_qso_cat*z_qso_cat)
-        selection = histo_w > 0
-        z_qso = histo_wz[selection] / histo_w[selection]  # weighted mean in bins
-        weights_qso = histo_w[selection]
-
-        return z_qso, weights_qso
-
-    def get_rp_pairs(self, z1, z2):
-        r1 = self.cosmo.get_r_comov(z1)
-        r2 = self.cosmo.get_r_comov(z2)
-
-        # Get all pairs
-        rp_pairs = (r1[:, None] - r2[None, :]).ravel()  # same sign as line 676 of cf.py (1-2)
-        if 'discrete' not in self.main_tracer_types:
-            rp_pairs = np.abs(rp_pairs)
-
-        mean_distance = ((r1[:, None] + r2[None, :]) / 2).ravel()
-        return rp_pairs, mean_distance
-
-    def get_forest_weight_scaling(self, z, true_abs, assumed_abs):
-        true_alpha = self.metal_matrix_config.getfloat(f'alpha_{true_abs}')
-        assumed_alpha = self.metal_matrix_config.getfloat(f'alpha_{assumed_abs}', 2.9)
-        scaling = (1 + z)**(true_alpha + assumed_alpha - 2)
-        return scaling
-
-    def compute_metal_dmat(self, true_abs_1, true_abs_2):
-        # Initialize tracer 1 redshift and weights
-        if self.main_tracer_types[0] == 'continuous':
-            wave1, weights1 = self.get_forest_weights(self._corr_item.tracer1)
-            true_z1 = wave1 / picca_constants.ABSORBER_IGM[true_abs_1] - 1.
-            assumed_z1 = wave1 / picca_constants.ABSORBER_IGM[self.main_tracers[0]] - 1.
-            scaling_1 = self.get_forest_weight_scaling(true_z1, true_abs_1, self.main_tracers[0])
-        else:
-            true_z1, weights1 = self.get_qso_weights(self._corr_item.tracer1)
-            assumed_z1 = true_z1
-            scaling_1 = 1.
-
-        # Initialize tracer 2 redshift and weights
-        if self.main_tracer_types[1] == 'continuous':
-            wave2, weights2 = self.get_forest_weights(self._corr_item.tracer2)
-            true_z2 = wave2 / picca_constants.ABSORBER_IGM[true_abs_2] - 1.
-            assumed_z2 = wave2 / picca_constants.ABSORBER_IGM[self.main_tracers[1]] - 1.
-            scaling_2 = self.get_forest_weight_scaling(true_z2, true_abs_2, self.main_tracers[1])
-        else:
-            true_z2, weights2 = self.get_qso_weights(self._corr_item.tracer2)
-            assumed_z2 = true_z2
-            scaling_2 = 1.
-
-        # Compute rp pairs
-        true_rp_pairs, true_mean_distance = self.get_rp_pairs(true_z1, true_z2)
-        assumed_rp_pairs, assumed_mean_distance = self.get_rp_pairs(assumed_z1, assumed_z2)
-
-        # Compute weights
-        weights = ((weights1 * scaling_1)[:, None] * (weights2 * scaling_2)[None, :]).ravel()
-
-        # Distortion matrix grid
-        rp_bin_edges = np.linspace(
-            self._coordinates.rp_min, self._coordinates.rp_max, self.rp_nbins + 1)
-
-        # Compute the distortion matrix
-        rp_1d_dmat, _, __ = np.histogram2d(
-            assumed_rp_pairs, true_rp_pairs, bins=(rp_bin_edges, rp_bin_edges), weights=weights)
-
-        # Normalize (sum of weights should be one for each input rp,rt)
-        sum_rp_1d_dmat = np.sum(rp_1d_dmat, axis=0)
-        rp_1d_dmat /= (sum_rp_1d_dmat + (sum_rp_1d_dmat == 0))
-
-        # independently, we compute the r_trans distortion matrix
-        rt_bin_edges = np.linspace(0, self._coordinates.rt_max, self.rt_nbins + 1)
-
-        # we have input_dist , output_dist and weight.
-        # we don't need to store the absolute comoving distances
-        # but the ratio between output and input.
-        # we rebin that to compute the rest faster.
-        # histogram of distance scaling with proper weights:
-        # dist*theta = r_trans
-        # theta_max  = r_trans_max/dist
-        # solid angle contibuting for each distance propto
-        # theta_max**2 = (r_trans_max/dist)**2 propto 1/dist**2
-        # we weight the distances with this additional factor
-        # using the input or the output distance in the solid angle weight
-        # gives virtually the same result
-        # distance_ratio_weights,distance_ratio_bins =
-        # np.histogram(output_dist/input_dist,bins=4*rtbins.size,
-        # weights=weights/input_dist**2*(input_rp<cf.r_par_max)*(input_rp>cf.r_par_min))
-        # we also select only distance ratio for which the input_rp
-        # (that of the true separation of the absorbers) is small, so that this
-        # fast matrix calculation is accurate where it matters the most
-        distance_ratio_weights, distance_ratio_bins = np.histogram(
-            assumed_mean_distance / true_mean_distance, bins=4*rt_bin_edges.size,
-            weights=weights/true_mean_distance**2*(np.abs(true_rp_pairs) < 20.)
-        )
-        distance_ratios = (distance_ratio_bins[1:] + distance_ratio_bins[:-1]) / 2
-
-        # now we need to scan as a function of separation angles, or equivalently rt.
-        rt_bin_centers = (rt_bin_edges[:-1] + rt_bin_edges[1:]) / 2
-        rt_bin_half_size = self._coordinates.rt_binsize / 2
-
-        # we are oversampling the correlation function rt grid to correctly compute bin migration.
-        oversample = 7
-        # the -2/oversample term is needed to get a even-spaced grid
-        delta_rt = np.linspace(
-            -rt_bin_half_size, rt_bin_half_size*(1 - 2 / oversample), oversample)[None, :]
-        rt_1d_dmat = np.zeros((self.rt_nbins, self.rt_nbins))
-
-        for i, rt in enumerate(rt_bin_centers):
-            # the weight is proportional to rt+delta_rt to get the correct solid angle effect
-            # inside the bin (but it's almost a negligible effect)
-            rt_1d_dmat[:, i], _ = np.histogram(
-                (distance_ratios[:, None] * (rt + delta_rt)[None, :]).ravel(), bins=rt_bin_edges,
-                weights=(distance_ratio_weights[:, None] * (rt + delta_rt)[None, :]).ravel()
-            )
-
-        # normalize
-        sum_rt_1d_dmat = np.sum(rt_1d_dmat, axis=0)
-        rt_1d_dmat /= (sum_rt_1d_dmat + (sum_rt_1d_dmat == 0))
-
-        # now that we have both distortion along r_par and r_trans, we have to combine them
-        # we just multiply the two matrices, with indices splitted for rt and rp
-        # full_index = rt_index + cf.num_bins_r_trans * rp_index
-        # rt_index   = full_index%cf.num_bins_r_trans
-        # rp_index  = full_index//cf.num_bins_r_trans
-        num_bins_total = self.rp_nbins * self.rt_nbins
-        dmat = csr_matrix(
-            np.einsum('ij,kl->ikjl', rp_1d_dmat, rt_1d_dmat).reshape(num_bins_total, num_bins_total)
-        )
-
-        # Mean assumed weights
-        sum_assumed_weight, _ = np.histogram(assumed_rp_pairs, bins=rp_bin_edges, weights=weights)
-        sum_assumed_weight_rp, _ = np.histogram(
-            assumed_rp_pairs, bins=rp_bin_edges,
-            weights=weights * (assumed_rp_pairs[None, :].ravel())
-        )
-
-        # Return the redshift of the actual absorber, which is the average of true_z1 and true_z2
-        sum_weight_z, _ = np.histogram(
-            assumed_rp_pairs, bins=rp_bin_edges,
-            weights=weights * ((true_z1[:, None] + true_z2[None, :]) / 2.).ravel()
-        )
-        r_par_eff_1d = sum_assumed_weight_rp / (sum_assumed_weight + (sum_assumed_weight == 0))
-        z_eff_1d = sum_weight_z / (sum_assumed_weight + (sum_assumed_weight == 0))
-
-        # r_trans has no weights here
-        r1 = np.arange(self.rt_nbins) * self._coordinates.rt_max / self.rt_nbins
-        r2 = (1 + np.arange(self.rt_nbins)) * self._coordinates.rt_max / self.rt_nbins
-
-        # this is to account for the solid angle effect on the mean
-        r_trans_eff_1d = (2 * (r2**3 - r1**3)) / (3 * (r2**2 - r1**2))
-
-        full_index = np.arange(num_bins_total)
-        rt_index = full_index % self.rt_nbins
-        rp_index = full_index // self.rt_nbins
-
-        full_rp_eff = r_par_eff_1d[rp_index]
-        full_rt_eff = r_trans_eff_1d[rt_index]
-        full_z_eff = z_eff_1d[rp_index]
-
-        return dmat, full_rp_eff, full_rt_eff, full_z_eff
-
-    def compute_metal_rp_dmat(self, true_abs_1, true_abs_2):
-        # Initialize tracer 1 redshift and weights
-        if self.main_tracer_types[0] == 'continuous':
-            wave1, weights1 = self.get_forest_weights(self._corr_item.tracer1)
-            true_z1 = wave1 / picca_constants.ABSORBER_IGM[true_abs_1] - 1.
-            assumed_z1 = wave1 / picca_constants.ABSORBER_IGM[self.main_tracers[0]] - 1.
-            scaling_1 = self.get_forest_weight_scaling(true_z1, true_abs_1, self.main_tracers[0])
-        else:
-            true_z1, weights1 = self.get_qso_weights(self._corr_item.tracer1)
-            assumed_z1 = true_z1
-            scaling_1 = 1.
-
-        # Initialize tracer 2 redshift and weights
-        if self.main_tracer_types[1] == 'continuous':
-            wave2, weights2 = self.get_forest_weights(self._corr_item.tracer2)
-            true_z2 = wave2 / picca_constants.ABSORBER_IGM[true_abs_2] - 1.
-            assumed_z2 = wave2 / picca_constants.ABSORBER_IGM[self.main_tracers[1]] - 1.
-            scaling_2 = self.get_forest_weight_scaling(true_z2, true_abs_2, self.main_tracers[1])
-        else:
-            true_z2, weights2 = self.get_qso_weights(self._corr_item.tracer2)
-            assumed_z2 = true_z2
-            scaling_2 = 1.
-
-        # Compute rp pairs
-        true_rp_pairs, _ = self.get_rp_pairs(true_z1, true_z2)
-        assumed_rp_pairs, _ = self.get_rp_pairs(assumed_z1, assumed_z2)
-
-        # Compute weights
-        weights = ((weights1 * scaling_1)[:, None] * (weights2 * scaling_2)[None, :]).ravel()
-
-        # Distortion matrix grid
-        rp_bin_edges = np.linspace(
-            self._coordinates.rp_min, self._coordinates.rp_max, self.rp_nbins + 1)
-
-        # Compute the distortion matrix
-        dmat, _, __ = np.histogram2d(
-            assumed_rp_pairs, true_rp_pairs, bins=(rp_bin_edges, rp_bin_edges), weights=weights)
-
-        # Normalize (sum of weights should be one for each input rp,rt)
-        sum_true_weight, _ = np.histogram(true_rp_pairs, bins=rp_bin_edges, weights=weights)
-        dmat *= ((sum_true_weight > 0) / (sum_true_weight + (sum_true_weight == 0)))[None, :]
-
-        # Mean assumed weights
-        sum_assumed_weight, _ = np.histogram(assumed_rp_pairs, bins=rp_bin_edges, weights=weights)
-        sum_assumed_weight_rp, _ = np.histogram(
-            assumed_rp_pairs, bins=rp_bin_edges,
-            weights=weights * (assumed_rp_pairs[None, :].ravel())
-        )
-
-        # Return the redshift of the actual absorber, which is the average of true_z1 and true_z2
-        sum_weight_z, _ = np.histogram(
-            assumed_rp_pairs, bins=rp_bin_edges,
-            weights=weights * ((true_z1[:, None] + true_z2[None, :]) / 2.).ravel()
-        )
-
-        rp_eff = sum_assumed_weight_rp / (sum_assumed_weight + (sum_assumed_weight == 0))
-        z_eff = sum_weight_z / (sum_assumed_weight + (sum_assumed_weight == 0))
-
-        num_bins_total = self.rp_nbins * self.rt_nbins
-        full_rp_eff = np.zeros(num_bins_total)
-        full_rt_eff = np.zeros(num_bins_total)
-        full_z_eff = np.zeros(num_bins_total)
-
-        rp_indices = np.arange(self.rp_nbins)
-        rt_bins = np.arange(
-            self._coordinates.rt_binsize / 2, self._coordinates.rt_max,
-            self._coordinates.rt_binsize
-        )
-
-        for j in range(self.rt_nbins):
-            indices = j + self.rt_nbins * rp_indices
-
-            full_rp_eff[indices] = rp_eff
-            full_rt_eff[indices] = rt_bins[j]
-            full_z_eff[indices] = z_eff
-
-        return dmat, full_rp_eff, full_rt_eff, full_z_eff
->>>>>>> e830afef
+import copy
+
+import numpy as np
+from astropy.io import fits
+from picca import constants as picca_constants
+from scipy.sparse import csr_matrix
+
+from . import coordinates
+from . import correlation_func as corr_func
+from . import pktoxi, power_spectrum, utils
+
+
+class Metals:
+    """
+    Class for computing metal correlations
+    """
+    # cache_pk = LRUCache(128)
+    # cache_xi = LRUCache(128)
+    growth_rate = None
+    fast_metals = False
+
+    def __init__(self, corr_item, fiducial, scale_params, data=None):
+        """Initialize metals
+
+        Parameters
+        ----------
+        corr_item : CorrelationItem
+            Item object with the component config
+        fiducial : dict
+            fiducial config
+        scale_params : ScaleParameters
+            ScaleParameters object
+        PktoXi_obj : vega.PktoXi
+            An instance of the transform object used to turn Pk into Xi
+        data : Data, optional
+            data object corresponding to the cf component, by default None
+        """
+        self._corr_item = corr_item
+        self.cosmo = corr_item.cosmo
+        self._data = data
+        self.size = corr_item.model_coordinates.rp_grid.size
+        self._coordinates = corr_item.model_coordinates
+        self.rp_only_metal_mats = corr_item.config['model'].getboolean('rp_only_metal_mats', False)
+
+        self.fast_metals = corr_item.config['model'].getboolean('fast_metals', False)
+        self.fast_metal_bias = corr_item.config['model'].getboolean('fast_metal_bias', True)
+        if self.fast_metals:
+            self.fast_metal_bias = True
+
+        self.cache_xi_metal_metal = {}
+        self.cache_xi_metal_cross_main = {}
+
+        # Read the growth rate and sigma_smooth from the fiducial config
+        if 'growth_rate' in fiducial:
+            self.growth_rate = fiducial['growth_rate']
+
+        self.save_components = fiducial.get('save-components', False)
+
+        if self.save_components and self.fast_metals:
+            raise ValueError("Cannot save pk/cf components in fast_metals mode."
+                             " Either turn fast_metals off, or turn off write_pk/write_cf.")
+
+        self.pk = {'peak': {}, 'smooth': {}, 'full': {}}
+        self.xi = {'peak': {}, 'smooth': {}, 'full': {}}
+        self.xi_distorted = {'peak': {}, 'smooth': {}, 'full': {}}
+
+        # Build a mask for the cross-correlations with the main tracers (Lya, QSO)
+        self.main_tracers = [corr_item.tracer1['name'], corr_item.tracer2['name']]
+        self.is_auto_correlation = (self.main_tracers[0] == self.main_tracers[1])
+        self.main_tracer_types = [corr_item.tracer1['type'], corr_item.tracer2['type']]
+        self.main_cross_mask = [tracer1 in self.main_tracers or tracer2 in self.main_tracers
+                                for (tracer1, tracer2) in corr_item.metal_correlations]
+
+        # If in new metals mode, read the stacked delta files
+        self.new_metals = corr_item.new_metals
+        if self.new_metals:
+            self.metal_matrix_config = corr_item.config['metal-matrix']
+            self.rp_nbins = self._coordinates.rp_nbins
+            self.rt_nbins = self._coordinates.rt_nbins
+
+        # Initialize metals
+        self.Pk_metal = {}
+        self.PktoXi = {}
+        self.Xi_metal = {}
+        self.rp_metal_dmats = {}
+        if corr_item.has_metals:
+            for corr_hash in corr_item.metal_correlations:
+                name1, name2 = corr_hash
+
+                # Get the tracer info
+                tracer1 = corr_item.tracer_catalog[name1]
+                tracer2 = corr_item.tracer_catalog[name2]
+
+                if self.new_metals:
+                    if self.rp_only_metal_mats:
+                        dmat, rp_grid, rt_grid, z_grid = self.compute_metal_rp_dmat(name1, name2)
+                    else:
+                        dmat, rp_grid, rt_grid, z_grid = self.compute_metal_dmat(name1, name2)
+
+                    self.rp_metal_dmats[corr_hash] = dmat
+                    metal_coordinates = coordinates.Coordinates.init_from_grids(
+                        self._coordinates, rp_grid, rt_grid, z_grid)
+                else:
+                    # Read rp and rt for the metal correlation
+                    if corr_hash in data.metal_coordinates:
+                        metal_coordinates = data.metal_coordinates[corr_hash]
+                    else:
+                        metal_coordinates = data.metal_coordinates[corr_hash[::-1]]
+
+                # Get bin sizes
+                if self._data is not None:
+                    corr_item.config['metals']['bin_size_rp'] = \
+                        str(corr_item.data_coordinates.rp_binsize)
+                    corr_item.config['metals']['bin_size_rt'] = \
+                        str(corr_item.data_coordinates.rt_binsize)
+
+                # Initialize the metal correlation P(k)
+                self.Pk_metal[corr_hash] = power_spectrum.PowerSpectrum(
+                        self._corr_item.config['metals'], fiducial,
+                        tracer1, tracer2, self._corr_item.name
+                    )
+
+                self.PktoXi[corr_hash] = pktoxi.PktoXi.init_from_Pk(
+                    self.Pk_metal[corr_hash], corr_item.config['model'])
+
+                # assert len(self.Pk_metal[(name1, name2)].muk_grid) == len(self.Pk_core.muk_grid)
+                # assert self._corr_item.config['metals'].getint('ell_max', ell_max) == ell_max, \
+                #        "Core and metals must have the same ell_max"
+
+                # Initialize the metal correlation Xi
+                self.Xi_metal[corr_hash] = corr_func.CorrelationFunction(
+                    self._corr_item.config['metals'], fiducial, metal_coordinates,
+                    scale_params, tracer1, tracer2, metal_corr=True, cosmo=self.cosmo
+                )
+
+    def compute_xi_metal_metal(self, pk_lin, pars, corr_hash):
+        """Compute M_1 x M_2 metal cross-correlations with caching.
+        This only caches by tracer names, so the only parameters that can change
+        are metal biases which are added later. Everything else is fixed.
+
+        Parameters
+        ----------
+        pk_lin : Array
+            linear power spectrum
+        pars : dict
+            parameters
+        corr_hash : tuple
+            tuple of the two metal tracer names
+
+        Returns
+        -------
+        1D Array
+            metal cross-correlation function
+        """
+        if corr_hash in self.cache_xi_metal_metal:
+            return self.cache_xi_metal_metal[corr_hash]
+
+        self.cache_xi_metal_metal[corr_hash] = self.compute_metal_corr_slow(
+            pars, pk_lin, corr_hash, fast_metals=True)
+
+        return self.cache_xi_metal_metal[corr_hash]
+
+    def compute_xi_metal_cross_main(self, pk_lin, pars, corr_hash, beta1, beta2):
+        """Compute M x main tracer metal cross-correlations with caching.
+        This caches by tracer names and beta parameters.
+        Metal biases are added later and everything else is fixed.
+
+        Parameters
+        ----------
+        pk_lin : Array
+            linear power spectrum
+        pars : dict
+            parameters
+        corr_hash : tuple
+            tuple of the two metal tracer names
+        beta1 : float
+            beta parameter for first tracer
+        beta2 : float
+            beta parameter for second tracer
+
+        Returns
+        -------
+        1D Array
+            metal cross-correlation function
+        """
+        par_array = np.array([pars[key] for key in sorted(pars.keys())])
+        xi_hash = (beta1, beta2, *tuple(par_array))
+
+        if xi_hash in self.cache_xi_metal_cross_main:
+            xi = self.cache_xi_metal_cross_main[xi_hash]
+        else:
+            xi = self.compute_metal_corr_slow(
+                pars, pk_lin, corr_hash, fast_metals=True, add_metal_dmat=False)
+            self.cache_xi_metal_cross_main[xi_hash] = xi
+
+        # Add the correct metal dmats for each correlation
+        dmat_xi = self.apply_metal_matrix(xi, corr_hash)
+
+        return dmat_xi
+
+    def compute_metal_corr_slow(
+        self, pars, pk_lin, corr_hash, fast_metals, add_metal_dmat=True, component=None
+    ):
+        pk = self.Pk_metal[corr_hash].compute(pk_lin, pars, fast_metals=fast_metals)
+        self.PktoXi[corr_hash].cache_pars = None
+        xi = self.Xi_metal[corr_hash].compute(pk, pk_lin, self.PktoXi[corr_hash], pars)
+        # If cross-metal correlation, multiply by 2 to account for symmetry
+        if self.is_auto_correlation and corr_hash[0] != corr_hash[1]:
+            xi *= 2
+
+        if self.save_components:
+            assert not fast_metals, 'You need to set fast_metal_bias=False.'
+            assert component is not None, 'You need to provide component name.'
+            self.pk[component][corr_hash] = copy.deepcopy(pk)
+            self.xi[component][corr_hash] = copy.deepcopy(xi)
+
+        if not add_metal_dmat:
+            return xi
+
+        # Apply the metal matrix
+        dmat_xi = self.apply_metal_matrix(xi, corr_hash)
+
+        if self.save_components:
+            self.xi_distorted[component][corr_hash] = copy.deepcopy(dmat_xi)
+
+        return dmat_xi
+
+    def compute(self, pars, pk_lin, component):
+        """Compute metal correlations for input isotropic P(k).
+
+        Parameters
+        ----------
+        pars : dict
+            Computation parameters
+        pk_lin : 1D Array
+            Linear power spectrum
+        component : str
+            Name of pk component, used as key for dictionary of saved
+            components ('peak' or 'smooth' or 'full')
+
+        Returns
+        -------
+        1D Array
+            Model correlation function for the specified component
+        """
+        assert self._corr_item.has_metals
+        local_pars = copy.deepcopy(pars)
+
+        # TODO Check growth rate and sigma_smooth exist. They should be in the fiducial config.
+        if self.fast_metals:
+            if 'growth_rate' in local_pars and self.growth_rate is not None:
+                local_pars['growth_rate'] = self.growth_rate
+
+        xi_metals = np.zeros(self.size)
+        self.cache_xi_metal_cross_main = {}  # clear cache each time compute is called
+        for corr_hash in self._corr_item.metal_correlations:
+            name1, name2 = corr_hash
+
+            bias1, beta1, bias2, beta2 = utils.bias_beta(local_pars, name1, name2)
+
+            is_cross_with_main_tracer = (name1 in self.main_tracers or name2 in self.main_tracers)
+            if self.fast_metals and is_cross_with_main_tracer:
+                xi_metals += bias1 * bias2 * self.compute_xi_metal_cross_main(
+                    pk_lin, local_pars, corr_hash, beta1, beta2)
+
+            elif self.fast_metals:
+                xi_metals += bias1 * bias2 * self.compute_xi_metal_metal(
+                    pk_lin, local_pars, corr_hash)
+
+            else:
+                # If not in fast metals mode, compute the usual way
+                # Slow mode also allows the full save of components
+                xi = self.compute_metal_corr_slow(
+                    local_pars, pk_lin, corr_hash,
+                    fast_metals=self.fast_metal_bias,
+                    component=component
+                )
+                if self.fast_metal_bias:
+                    xi_metals += bias1 * bias2 * xi
+                else:
+                    xi_metals += xi
+
+        return xi_metals
+
+    def apply_metal_matrix(self, xi, corr_hash):
+        """Apply metal distortion matrices to input correlation function.
+
+        Parameters
+        ----------
+        xi : 1D Array
+            correlation function to apply metal distortion matrices to
+        corr_hash : tuple
+            tuple of the two metal tracer names
+
+        Returns
+        -------
+        1D Array
+            distorted correlation function
+        """
+        if self.new_metals:
+            if self.rp_only_metal_mats:
+                dmat_xi = (
+                    self.rp_metal_dmats[corr_hash]
+                    @ xi.reshape(self.rp_nbins, self.rt_nbins)
+                ).flatten()
+            else:
+                dmat_xi = self.rp_metal_dmats[corr_hash] @ xi
+        else:
+            if corr_hash in self._data.metal_mats:
+                dmat_xi = self._data.metal_mats[corr_hash].dot(xi)
+            else:
+                dmat_xi = self._data.metal_mats[corr_hash[::-1]].dot(xi)
+
+        return dmat_xi
+
+    @staticmethod
+    def rebin(vector, rebin_factor):
+        """Rebin a vector by a factor of rebin_factor.
+
+        Parameters
+        ----------
+        vector : 1D Array
+            Vector to rebin
+        rebin_factor : int
+            Rebinning factor
+
+        Returns
+        -------
+        1D Array
+            Rebinned vector
+        """
+        size = vector.size
+        return vector[:(size // rebin_factor) * rebin_factor].reshape(
+            (size // rebin_factor), rebin_factor).mean(-1)
+
+    def get_forest_weights(self, main_tracer):
+        assert main_tracer['type'] == 'continuous'
+        with fits.open(main_tracer['weights-path']) as hdul:
+            stack_table = hdul[1].data
+
+        wave = 10**stack_table["LOGLAM"]
+        weights = stack_table["WEIGHT"]
+
+        rebin_factor = self.metal_matrix_config.getint('rebin_factor', None)
+        if rebin_factor is not None:
+            wave = self.rebin(wave, rebin_factor)
+            weights = self.rebin(weights, rebin_factor)
+
+        return wave, weights
+
+    def get_qso_weights(self, tracer):
+        assert tracer['type'] == 'discrete'
+        with fits.open(tracer['weights-path']) as hdul:
+            z_qso_cat = hdul[1].data['Z']
+
+        z_ref = self.metal_matrix_config.getfloat('z_ref_objects', 2.25)
+        z_evol = self.metal_matrix_config.getfloat('z_evol_objects', 1.44)
+        qso_z_bins = self.metal_matrix_config.getint('z_bins_objects', 1000)
+        weights_qso_cat = ((1. + z_qso_cat) / (1. + z_ref))**(z_evol - 1.)
+
+        zbins = qso_z_bins
+        histo_w, zbins = np.histogram(z_qso_cat, bins=zbins, weights=weights_qso_cat)
+        histo_wz, _ = np.histogram(z_qso_cat, bins=zbins, weights=weights_qso_cat*z_qso_cat)
+        selection = histo_w > 0
+        z_qso = histo_wz[selection] / histo_w[selection]  # weighted mean in bins
+        weights_qso = histo_w[selection]
+
+        return z_qso, weights_qso
+
+    def get_rp_pairs(self, z1, z2):
+        if np.any(z1 < 0) or np.any(z2 < 0):
+            raise ValueError(
+                "Attempting to compute distance to a negative redshift")
+        r1 = self.cosmo.get_r_comov(z1)
+        r2 = self.cosmo.get_r_comov(z2)
+
+        # Get all pairs
+        rp_pairs = (r1[:, None] - r2[None, :]).ravel()  # same sign as line 676 of cf.py (1-2)
+        if 'discrete' not in self.main_tracer_types:
+            rp_pairs = np.abs(rp_pairs)
+
+        mean_distance = ((r1[:, None] + r2[None, :]) / 2).ravel()
+        return rp_pairs, mean_distance
+
+    def get_forest_weight_scaling(self, z, true_abs, assumed_abs):
+        true_alpha = self.metal_matrix_config.getfloat(f'alpha_{true_abs}')
+        assumed_alpha = self.metal_matrix_config.getfloat(f'alpha_{assumed_abs}', 2.9)
+        scaling = (1 + z)**(true_alpha + assumed_alpha - 2)
+        return scaling
+
+    def compute_metal_dmat(self, true_abs_1, true_abs_2):
+        # Initialize tracer 1 redshift and weights
+        if self.main_tracer_types[0] == 'continuous':
+            wave1, weights1 = self.get_forest_weights(self._corr_item.tracer1)
+            true_z1 = wave1 / picca_constants.ABSORBER_IGM[true_abs_1] - 1.
+            assumed_z1 = wave1 / picca_constants.ABSORBER_IGM[self.main_tracers[0]] - 1.
+            scaling_1 = self.get_forest_weight_scaling(true_z1, true_abs_1, self.main_tracers[0])
+        else:
+            true_z1, weights1 = self.get_qso_weights(self._corr_item.tracer1)
+            assumed_z1 = true_z1
+            scaling_1 = 1.
+
+        # Initialize tracer 2 redshift and weights
+        if self.main_tracer_types[1] == 'continuous':
+            wave2, weights2 = self.get_forest_weights(self._corr_item.tracer2)
+            true_z2 = wave2 / picca_constants.ABSORBER_IGM[true_abs_2] - 1.
+            assumed_z2 = wave2 / picca_constants.ABSORBER_IGM[self.main_tracers[1]] - 1.
+            scaling_2 = self.get_forest_weight_scaling(true_z2, true_abs_2, self.main_tracers[1])
+        else:
+            true_z2, weights2 = self.get_qso_weights(self._corr_item.tracer2)
+            assumed_z2 = true_z2
+            scaling_2 = 1.
+
+        # Compute rp pairs
+        true_rp_pairs, true_mean_distance = self.get_rp_pairs(true_z1, true_z2)
+        assumed_rp_pairs, assumed_mean_distance = self.get_rp_pairs(assumed_z1, assumed_z2)
+
+        # Compute weights
+        weights = ((weights1 * scaling_1)[:, None] * (weights2 * scaling_2)[None, :]).ravel()
+
+        # Distortion matrix grid
+        rp_bin_edges = np.linspace(
+            self._coordinates.rp_min, self._coordinates.rp_max, self.rp_nbins + 1)
+
+        # Compute the distortion matrix
+        rp_1d_dmat, _, __ = np.histogram2d(
+            assumed_rp_pairs, true_rp_pairs, bins=(rp_bin_edges, rp_bin_edges), weights=weights)
+
+        # Normalize (sum of weights should be one for each input rp,rt)
+        sum_rp_1d_dmat = np.sum(rp_1d_dmat, axis=0)
+        rp_1d_dmat /= (sum_rp_1d_dmat + (sum_rp_1d_dmat == 0))
+
+        # independently, we compute the r_trans distortion matrix
+        rt_bin_edges = np.linspace(0, self._coordinates.rt_max, self.rt_nbins + 1)
+
+        # we have input_dist , output_dist and weight.
+        # we don't need to store the absolute comoving distances
+        # but the ratio between output and input.
+        # we rebin that to compute the rest faster.
+        # histogram of distance scaling with proper weights:
+        # dist*theta = r_trans
+        # theta_max  = r_trans_max/dist
+        # solid angle contibuting for each distance propto
+        # theta_max**2 = (r_trans_max/dist)**2 propto 1/dist**2
+        # we weight the distances with this additional factor
+        # using the input or the output distance in the solid angle weight
+        # gives virtually the same result
+        # distance_ratio_weights,distance_ratio_bins =
+        # np.histogram(output_dist/input_dist,bins=4*rtbins.size,
+        # weights=weights/input_dist**2*(input_rp<cf.r_par_max)*(input_rp>cf.r_par_min))
+        # we also select only distance ratio for which the input_rp
+        # (that of the true separation of the absorbers) is small, so that this
+        # fast matrix calculation is accurate where it matters the most
+        distance_ratio_weights, distance_ratio_bins = np.histogram(
+            assumed_mean_distance / true_mean_distance, bins=4*rt_bin_edges.size,
+            weights=weights/true_mean_distance**2*(np.abs(true_rp_pairs) < 20.)
+        )
+        distance_ratios = (distance_ratio_bins[1:] + distance_ratio_bins[:-1]) / 2
+
+        # now we need to scan as a function of separation angles, or equivalently rt.
+        rt_bin_centers = (rt_bin_edges[:-1] + rt_bin_edges[1:]) / 2
+        rt_bin_half_size = self._coordinates.rt_binsize / 2
+
+        # we are oversampling the correlation function rt grid to correctly compute bin migration.
+        oversample = 7
+        # the -2/oversample term is needed to get a even-spaced grid
+        delta_rt = np.linspace(
+            -rt_bin_half_size, rt_bin_half_size*(1 - 2 / oversample), oversample)[None, :]
+        rt_1d_dmat = np.zeros((self.rt_nbins, self.rt_nbins))
+
+        for i, rt in enumerate(rt_bin_centers):
+            # the weight is proportional to rt+delta_rt to get the correct solid angle effect
+            # inside the bin (but it's almost a negligible effect)
+            rt_1d_dmat[:, i], _ = np.histogram(
+                (distance_ratios[:, None] * (rt + delta_rt)[None, :]).ravel(), bins=rt_bin_edges,
+                weights=(distance_ratio_weights[:, None] * (rt + delta_rt)[None, :]).ravel()
+            )
+
+        # normalize
+        sum_rt_1d_dmat = np.sum(rt_1d_dmat, axis=0)
+        rt_1d_dmat /= (sum_rt_1d_dmat + (sum_rt_1d_dmat == 0))
+
+        # now that we have both distortion along r_par and r_trans, we have to combine them
+        # we just multiply the two matrices, with indices splitted for rt and rp
+        # full_index = rt_index + cf.num_bins_r_trans * rp_index
+        # rt_index   = full_index%cf.num_bins_r_trans
+        # rp_index  = full_index//cf.num_bins_r_trans
+        num_bins_total = self.rp_nbins * self.rt_nbins
+        dmat = csr_matrix(
+            np.einsum('ij,kl->ikjl', rp_1d_dmat, rt_1d_dmat).reshape(num_bins_total, num_bins_total)
+        )
+
+        # Mean assumed weights
+        sum_assumed_weight, _ = np.histogram(assumed_rp_pairs, bins=rp_bin_edges, weights=weights)
+        sum_assumed_weight_rp, _ = np.histogram(
+            assumed_rp_pairs, bins=rp_bin_edges,
+            weights=weights * (assumed_rp_pairs[None, :].ravel())
+        )
+
+        # Return the redshift of the actual absorber, which is the average of true_z1 and true_z2
+        sum_weight_z, _ = np.histogram(
+            assumed_rp_pairs, bins=rp_bin_edges,
+            weights=weights * ((true_z1[:, None] + true_z2[None, :]) / 2.).ravel()
+        )
+        r_par_eff_1d = sum_assumed_weight_rp / (sum_assumed_weight + (sum_assumed_weight == 0))
+        z_eff_1d = sum_weight_z / (sum_assumed_weight + (sum_assumed_weight == 0))
+
+        # r_trans has no weights here
+        r1 = np.arange(self.rt_nbins) * self._coordinates.rt_max / self.rt_nbins
+        r2 = (1 + np.arange(self.rt_nbins)) * self._coordinates.rt_max / self.rt_nbins
+
+        # this is to account for the solid angle effect on the mean
+        r_trans_eff_1d = (2 * (r2**3 - r1**3)) / (3 * (r2**2 - r1**2))
+
+        full_index = np.arange(num_bins_total)
+        rt_index = full_index % self.rt_nbins
+        rp_index = full_index // self.rt_nbins
+
+        full_rp_eff = r_par_eff_1d[rp_index]
+        full_rt_eff = r_trans_eff_1d[rt_index]
+        full_z_eff = z_eff_1d[rp_index]
+
+        return dmat, full_rp_eff, full_rt_eff, full_z_eff
+
+    def compute_metal_rp_dmat(self, true_abs_1, true_abs_2):
+        # Initialize tracer 1 redshift and weights
+        if self.main_tracer_types[0] == 'continuous':
+            wave1, weights1 = self.get_forest_weights(self._corr_item.tracer1)
+            true_z1 = wave1 / picca_constants.ABSORBER_IGM[true_abs_1] - 1.
+            assumed_z1 = wave1 / picca_constants.ABSORBER_IGM[self.main_tracers[0]] - 1.
+            scaling_1 = self.get_forest_weight_scaling(true_z1, true_abs_1, self.main_tracers[0])
+        else:
+            true_z1, weights1 = self.get_qso_weights(self._corr_item.tracer1)
+            assumed_z1 = true_z1
+            scaling_1 = 1.
+
+        # Initialize tracer 2 redshift and weights
+        if self.main_tracer_types[1] == 'continuous':
+            wave2, weights2 = self.get_forest_weights(self._corr_item.tracer2)
+            true_z2 = wave2 / picca_constants.ABSORBER_IGM[true_abs_2] - 1.
+            assumed_z2 = wave2 / picca_constants.ABSORBER_IGM[self.main_tracers[1]] - 1.
+            scaling_2 = self.get_forest_weight_scaling(true_z2, true_abs_2, self.main_tracers[1])
+        else:
+            true_z2, weights2 = self.get_qso_weights(self._corr_item.tracer2)
+            assumed_z2 = true_z2
+            scaling_2 = 1.
+
+        # Compute rp pairs
+        true_rp_pairs, _ = self.get_rp_pairs(true_z1, true_z2)
+        assumed_rp_pairs, _ = self.get_rp_pairs(assumed_z1, assumed_z2)
+
+        # Compute weights
+        weights = ((weights1 * scaling_1)[:, None] * (weights2 * scaling_2)[None, :]).ravel()
+
+        # Distortion matrix grid
+        rp_bin_edges = np.linspace(
+            self._coordinates.rp_min, self._coordinates.rp_max, self.rp_nbins + 1)
+
+        # Compute the distortion matrix
+        dmat, _, __ = np.histogram2d(
+            assumed_rp_pairs, true_rp_pairs, bins=(rp_bin_edges, rp_bin_edges), weights=weights)
+
+        # Normalize (sum of weights should be one for each input rp,rt)
+        sum_true_weight, _ = np.histogram(true_rp_pairs, bins=rp_bin_edges, weights=weights)
+        dmat *= ((sum_true_weight > 0) / (sum_true_weight + (sum_true_weight == 0)))[None, :]
+
+        # Mean assumed weights
+        sum_assumed_weight, _ = np.histogram(assumed_rp_pairs, bins=rp_bin_edges, weights=weights)
+        sum_assumed_weight_rp, _ = np.histogram(
+            assumed_rp_pairs, bins=rp_bin_edges,
+            weights=weights * (assumed_rp_pairs[None, :].ravel())
+        )
+
+        # Return the redshift of the actual absorber, which is the average of true_z1 and true_z2
+        sum_weight_z, _ = np.histogram(
+            assumed_rp_pairs, bins=rp_bin_edges,
+            weights=weights * ((true_z1[:, None] + true_z2[None, :]) / 2.).ravel()
+        )
+
+        rp_eff = sum_assumed_weight_rp / (sum_assumed_weight + (sum_assumed_weight == 0))
+        z_eff = sum_weight_z / (sum_assumed_weight + (sum_assumed_weight == 0))
+
+        num_bins_total = self.rp_nbins * self.rt_nbins
+        full_rp_eff = np.zeros(num_bins_total)
+        full_rt_eff = np.zeros(num_bins_total)
+        full_z_eff = np.zeros(num_bins_total)
+
+        rp_indices = np.arange(self.rp_nbins)
+        rt_bins = np.arange(
+            self._coordinates.rt_binsize / 2, self._coordinates.rt_max,
+            self._coordinates.rt_binsize
+        )
+
+        for j in range(self.rt_nbins):
+            indices = j + self.rt_nbins * rp_indices
+
+            full_rp_eff[indices] = rp_eff
+            full_rt_eff[indices] = rt_bins[j]
+            full_z_eff[indices] = z_eff
+
+        return dmat, full_rp_eff, full_rt_eff, full_z_eff