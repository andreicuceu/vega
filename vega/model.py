--- conflicted
+++ resolved
@@ -1,275 +1,208 @@
-from . import power_spectrum
-from . import pktoxi
-from . import correlation_func as corr_func
-from . import metals
-from . import broadband_poly
-
-
-class Model:
-    """
-    Class for computing Lyman-alpha forest correlation function models.
-    """
-
-    def __init__(self, corr_item, fiducial, scale_params, data=None):
-        """
-
-        Parameters
-        ----------
-        corr_item : CorrelationItem
-            Item object with the component config
-        fiducial : dict
-            fiducial config
-        scale_params : ScaleParameters
-            ScaleParameters object
-        data : Data, optional
-            data object corresponding to the cf component, by default None
-        """
-        self._corr_item = corr_item
-        self._model_pk = corr_item.model_pk
-
-        assert corr_item.model_coordinates is not None
-
-        self._data = data
-        data_has_distortion = False
-        if self._data is not None:
-            data_has_distortion = self._data.has_distortion
-        self._has_distortion_mat = corr_item.has_distortion and data_has_distortion
-
-        self._corr_item.config['model']['bin_size_rp'] = str(corr_item.data_coordinates.rp_binsize)
-        self._corr_item.config['model']['bin_size_rt'] = str(corr_item.data_coordinates.rt_binsize)
-
-        self.save_components = fiducial.get('save-components', False)
-        if self.save_components:
-            self.pk = {'peak': {}, 'smooth': {}, 'full': {}}
-            self.xi = {'peak': {}, 'smooth': {}, 'full': {}}
-            self.xi_distorted = {'peak': {}, 'smooth': {}, 'full': {}}
-
-        # Initialize Broadband
-        self.broadband = None
-        if 'broadband' in self._corr_item.config:
-<<<<<<< HEAD
-            self.bb_config = self.init_broadband(
-                self._corr_item.config['broadband'], self._corr_item.name,
-                bin_size_rp_data, bin_size_rp_model
-=======
-            self.broadband = broadband_poly.BroadbandPolynomials(
-                self._corr_item.config['broadband'], self._corr_item.name,
-                corr_item.model_coordinates, corr_item.dist_model_coordinates
->>>>>>> bed344ad
-            )
-
-        # Initialize main Power Spectrum object
-        self.Pk_core = power_spectrum.PowerSpectrum(
-            self._corr_item.config['model'], fiducial, self._corr_item.tracer1,
-            self._corr_item.tracer2, self._corr_item.name
-        )
-
-        # Initialize the Pk to Xi transform
-        self.PktoXi = pktoxi.PktoXi.init_from_Pk(self.Pk_core, self._corr_item.config['model'])
-
-        # Initialize main Correlation function object
-        self.Xi_core = corr_func.CorrelationFunction(
-            self._corr_item.config['model'], fiducial, corr_item.model_coordinates,
-            scale_params, self._corr_item.tracer1, self._corr_item.tracer2
-        )
-
-        # Initialize metals if needed
-        self.metals = None
-        if self._corr_item.has_metals:
-            self.metals = metals.Metals(corr_item, fiducial, scale_params, data)
-            self.no_metal_decomp = corr_item.config['model'].getboolean('no-metal-decomp', True)
-
-        self._instrumental_systematics_flag = corr_item.config['model'].getboolean(
-            'desi-instrumental-systematics', False)
-
-<<<<<<< HEAD
-    @staticmethod
-    def init_broadband(bb_input, cf_name, bin_size_rp_data, bin_size_rp_model):
-        """Read the broadband config and initialize what we need.
-
-        Parameters
-        ----------
-        bb_input : ConfigParser
-            broadband section from the config file
-        cf_name : string
-            Name of corr item
-        bin_size_rp_data : float
-            Size of data r parallel bins
-        bin_size_rp_model : float
-            Size of model r parallel bins
-
-        Returns
-        -------
-        list
-            list with configs of broadband terms
-        """
-        bb_config = []
-        for item, value in bb_input.items():
-            value = value.split()
-            config = {}
-            # Check if it's additive or multiplicative
-            assert value[0] == 'add' or value[0] == 'mul'
-            config['type'] = value[0]
-
-            # Check if it's pre distortion or post distortion
-            assert value[1] == 'pre' or value[1] == 'post'
-            config['pre'] = value[1]
-
-            # Check if it's over rp/rt or r/mu
-            assert value[2] == 'rp,rt' or value[2] == 'r,mu'
-            config['rp_rt'] = value[2]
-
-            # Check if it's normal or sky
-            if len(value) == 6:
-                config['func'] = value[5]
-            else:
-                config['func'] = 'broadband'
-
-            # Get the coordinate configs
-            r_min, r_max, dr = value[3].split(':')
-            mu_min, mu_max, dmu = value[4].split(':')
-            config['r_config'] = (int(r_min), int(r_max), int(dr))
-            config['mu_config'] = (int(mu_min), int(mu_max), int(dmu))
-            if config['pre'] == 'pre':
-                config['bin_size_rp'] = bin_size_rp_model
-            else:
-                config['bin_size_rp'] = bin_size_rp_data
-
-            config['cf_name'] = cf_name
-            bb_config.append(config)
-
-        return bb_config
-
-    def _compute_model(self, pars, pk_lin, component='smooth', xi_metals=None):
-=======
-    def _compute_model(self, pars, pk_lin, component='smooth'):
->>>>>>> bed344ad
-        """Compute a model correlation function given the input pars
-        and a fiducial linear power spectrum.
-
-        This is used internally for computing the peak and smooth
-        components separately.
-
-        Parameters
-        ----------
-        pars : dict
-            Computation parameters
-        pk_lin : 1D Array
-            Linear power spectrum
-        component : str, optional
-            Name of pk component, used as key for dictionary of saved
-            components ('peak' or 'smooth' or 'full'), by default 'smooth'
-        xi_metals : 1D Array, optional
-            Metal correlation functions, by default None
-
-        Returns
-        -------
-        1D Array
-            Model correlation function for the specified component
-        """
-        # Compute core model correlation function
-        pk_model = self.Pk_core.compute(pk_lin, pars)
-
-        if self._model_pk:
-            return self.PktoXi.compute_pk_ells(pk_model)
-
-        # Protect against old caches that have not been cleaned
-        self.PktoXi.cache_pars = None
-        xi_model = self.Xi_core.compute(pk_model, pk_lin, self.PktoXi, pars)
-
-        # Save the components
-        if self.save_components:
-            self.pk[component]['core'] = pk_model.copy()
-            self.xi[component]['core'] = xi_model.copy()
-
-        # Compute metal correlations
-        if self._corr_item.has_metals:
-            if self.no_metal_decomp and xi_metals is not None:
-                xi_model += xi_metals
-            elif not self.no_metal_decomp:
-                xi_model += self.metals.compute(pars, pk_lin, component)
-
-                # Merge saved metal components into the member dictionaries
-                if self.save_components:
-                    self.pk[component] = {**self.pk[component], **self.metals.pk[component]}
-                    self.xi[component] = {**self.xi[component], **self.metals.xi[component]}
-                    self.xi_distorted[component] = {**self.xi_distorted[component],
-                                                    **self.metals.xi_distorted[component]}
-
-        # Add DESI instrumental systematics model
-        if self._instrumental_systematics_flag and component != 'peak':
-            xi_model += self.Xi_core.compute_desi_instrumental_systematics(
-                pars, self._corr_item.data_coordinates.rp_binsize)
-
-        # Apply pre distortion broadband
-        if self.broadband is not None:
-            xi_model *= self.broadband.compute(pars, 'pre-mul')
-            xi_model += self.broadband.compute(pars, 'pre-add')
-
-        # Apply the distortion matrix
-        if self._has_distortion_mat:
-            xi_model = self._data.distortion_mat.dot(xi_model)
-
-        # Apply post distortion broadband
-        if self.broadband is not None:
-            xi_model *= self.broadband.compute(pars, 'post-mul')
-            xi_model += self.broadband.compute(pars, 'post-add')
-
-        # Save final xi
-        if self.save_components:
-            self.xi_distorted[component]['core'] = xi_model.copy()
-
-        return xi_model
-
-    def compute(self, pars, pk_full, pk_smooth):
-        """Compute correlation function model using the peak/smooth
-        (wiggles/no-wiggles) decomposition.
-
-        Parameters
-        ----------
-        pars : dict
-            Computation parameters
-        pk_full : 1D Array
-            Full fiducial linear power spectrum
-        pk_smooth : 1D Array
-            Smooth component of the fiducial linear power spectrum
-
-        Returns
-        -------
-        1D Array
-            Full correlation function
-        """
-
-        pars['peak'] = True
-        xi_peak = self._compute_model(pars, pk_full - pk_smooth, 'peak')
-
-        pars['peak'] = False
-        xi_metals = None
-        if self._corr_item.has_metals and self.no_metal_decomp:
-            xi_metals = self.metals.compute(pars, pk_full, 'full')
-
-        xi_smooth = self._compute_model(pars, pk_smooth, 'smooth', xi_metals=xi_metals)
-
-        xi_full = pars['bao_amp'] * xi_peak + xi_smooth
-        return xi_full
-
-    def compute_direct(self, pars, pk_full):
-        """Compute full correlation function model directly from the full
-        power spectrum.
-
-        Parameters
-        ----------
-        pars : dict
-            Computation parameters
-        pk_full : 1D Array
-            Full fiducial linear power spectrum
-
-        Returns
-        -------
-        1D Array
-            Full correlation function
-        """
-        pars['peak'] = False
-        xi_full = self._compute_model(pars, pk_full, 'full')
-
-        return xi_full
+from . import power_spectrum
+from . import pktoxi
+from . import correlation_func as corr_func
+from . import metals
+from . import broadband_poly
+
+
+class Model:
+    """
+    Class for computing Lyman-alpha forest correlation function models.
+    """
+
+    def __init__(self, corr_item, fiducial, scale_params, data=None):
+        """
+
+        Parameters
+        ----------
+        corr_item : CorrelationItem
+            Item object with the component config
+        fiducial : dict
+            fiducial config
+        scale_params : ScaleParameters
+            ScaleParameters object
+        data : Data, optional
+            data object corresponding to the cf component, by default None
+        """
+        self._corr_item = corr_item
+        self._model_pk = corr_item.model_pk
+
+        assert corr_item.model_coordinates is not None
+
+        self._data = data
+        data_has_distortion = False
+        if self._data is not None:
+            data_has_distortion = self._data.has_distortion
+        self._has_distortion_mat = corr_item.has_distortion and data_has_distortion
+
+        self._corr_item.config['model']['bin_size_rp'] = str(corr_item.data_coordinates.rp_binsize)
+        self._corr_item.config['model']['bin_size_rt'] = str(corr_item.data_coordinates.rt_binsize)
+
+        self.save_components = fiducial.get('save-components', False)
+        if self.save_components:
+            self.pk = {'peak': {}, 'smooth': {}, 'full': {}}
+            self.xi = {'peak': {}, 'smooth': {}, 'full': {}}
+            self.xi_distorted = {'peak': {}, 'smooth': {}, 'full': {}}
+
+        # Initialize Broadband
+        self.broadband = None
+        if 'broadband' in self._corr_item.config:
+            self.broadband = broadband_poly.BroadbandPolynomials(
+                self._corr_item.config['broadband'], self._corr_item.name,
+                corr_item.model_coordinates, corr_item.dist_model_coordinates
+            )
+
+        # Initialize main Power Spectrum object
+        self.Pk_core = power_spectrum.PowerSpectrum(
+            self._corr_item.config['model'], fiducial, self._corr_item.tracer1,
+            self._corr_item.tracer2, self._corr_item.name
+        )
+
+        # Initialize the Pk to Xi transform
+        self.PktoXi = pktoxi.PktoXi.init_from_Pk(self.Pk_core, self._corr_item.config['model'])
+
+        # Initialize main Correlation function object
+        self.Xi_core = corr_func.CorrelationFunction(
+            self._corr_item.config['model'], fiducial, corr_item.model_coordinates,
+            scale_params, self._corr_item.tracer1, self._corr_item.tracer2
+        )
+
+        # Initialize metals if needed
+        self.metals = None
+        if self._corr_item.has_metals:
+            self.metals = metals.Metals(corr_item, fiducial, scale_params, data)
+            self.no_metal_decomp = corr_item.config['model'].getboolean('no-metal-decomp', True)
+
+        self._instrumental_systematics_flag = corr_item.config['model'].getboolean(
+            'desi-instrumental-systematics', False)
+
+    def _compute_model(self, pars, pk_lin, component='smooth'):
+        """Compute a model correlation function given the input pars
+        and a fiducial linear power spectrum.
+
+        This is used internally for computing the peak and smooth
+        components separately.
+
+        Parameters
+        ----------
+        pars : dict
+            Computation parameters
+        pk_lin : 1D Array
+            Linear power spectrum
+        component : str, optional
+            Name of pk component, used as key for dictionary of saved
+            components ('peak' or 'smooth' or 'full'), by default 'smooth'
+        xi_metals : 1D Array, optional
+            Metal correlation functions, by default None
+
+        Returns
+        -------
+        1D Array
+            Model correlation function for the specified component
+        """
+        # Compute core model correlation function
+        pk_model = self.Pk_core.compute(pk_lin, pars)
+
+        if self._model_pk:
+            return self.PktoXi.compute_pk_ells(pk_model)
+
+        # Protect against old caches that have not been cleaned
+        self.PktoXi.cache_pars = None
+        xi_model = self.Xi_core.compute(pk_model, pk_lin, self.PktoXi, pars)
+
+        # Save the components
+        if self.save_components:
+            self.pk[component]['core'] = pk_model.copy()
+            self.xi[component]['core'] = xi_model.copy()
+
+        # Compute metal correlations
+        if self._corr_item.has_metals:
+            if self.no_metal_decomp and xi_metals is not None:
+                xi_model += xi_metals
+            elif not self.no_metal_decomp:
+                xi_model += self.metals.compute(pars, pk_lin, component)
+
+                # Merge saved metal components into the member dictionaries
+                if self.save_components:
+                    self.pk[component] = {**self.pk[component], **self.metals.pk[component]}
+                    self.xi[component] = {**self.xi[component], **self.metals.xi[component]}
+                    self.xi_distorted[component] = {**self.xi_distorted[component],
+                                                    **self.metals.xi_distorted[component]}
+
+        # Add DESI instrumental systematics model
+        if self._instrumental_systematics_flag and component != 'peak':
+            xi_model += self.Xi_core.compute_desi_instrumental_systematics(
+                pars, self._corr_item.data_coordinates.rp_binsize)
+
+        # Apply pre distortion broadband
+        if self.broadband is not None:
+            xi_model *= self.broadband.compute(pars, 'pre-mul')
+            xi_model += self.broadband.compute(pars, 'pre-add')
+
+        # Apply the distortion matrix
+        if self._has_distortion_mat:
+            xi_model = self._data.distortion_mat.dot(xi_model)
+
+        # Apply post distortion broadband
+        if self.broadband is not None:
+            xi_model *= self.broadband.compute(pars, 'post-mul')
+            xi_model += self.broadband.compute(pars, 'post-add')
+
+        # Save final xi
+        if self.save_components:
+            self.xi_distorted[component]['core'] = xi_model.copy()
+
+        return xi_model
+
+    def compute(self, pars, pk_full, pk_smooth):
+        """Compute correlation function model using the peak/smooth
+        (wiggles/no-wiggles) decomposition.
+
+        Parameters
+        ----------
+        pars : dict
+            Computation parameters
+        pk_full : 1D Array
+            Full fiducial linear power spectrum
+        pk_smooth : 1D Array
+            Smooth component of the fiducial linear power spectrum
+
+        Returns
+        -------
+        1D Array
+            Full correlation function
+        """
+
+        pars['peak'] = True
+        xi_peak = self._compute_model(pars, pk_full - pk_smooth, 'peak')
+
+        pars['peak'] = False
+        xi_metals = None
+        if self._corr_item.has_metals and self.no_metal_decomp:
+            xi_metals = self.metals.compute(pars, pk_full, 'full')
+
+        xi_smooth = self._compute_model(pars, pk_smooth, 'smooth', xi_metals=xi_metals)
+
+        xi_full = pars['bao_amp'] * xi_peak + xi_smooth
+        return xi_full
+
+    def compute_direct(self, pars, pk_full):
+        """Compute full correlation function model directly from the full
+        power spectrum.
+
+        Parameters
+        ----------
+        pars : dict
+            Computation parameters
+        pk_full : 1D Array
+            Full fiducial linear power spectrum
+
+        Returns
+        -------
+        1D Array
+            Full correlation function
+        """
+        pars['peak'] = False
+        xi_full = self._compute_model(pars, pk_full, 'full')
+
+        return xi_full